--- conflicted
+++ resolved
@@ -1,16 +1,11 @@
 apply plugin: 'com.android.application'
 
 android {
-<<<<<<< HEAD
-    compileSdkVersion rootProject.ext.compileSdkVersion
-=======
     compileSdkVersion 29
->>>>>>> 173e421f
     defaultConfig {
         minSdkVersion 17
         targetSdkVersion 27
         applicationId "com.davemorrissey.labs.subscaleview.test"
-        minSdkVersion 17
     }
 
     sourceSets {
@@ -22,9 +17,5 @@
 
 dependencies {
     implementation project(':library')
-<<<<<<< HEAD
-    implementation "androidx.appcompat:appcompat:$appcompatVersion"
-=======
     implementation 'androidx.legacy:legacy-support-v4:1.0.0'
->>>>>>> 173e421f
 }