apply plugin: 'com.android.library'

group = 'com.davemorrissey.labs'
archivesBaseName = 'subsampling-scale-image-view-androidx'
version = '3.10.0'

android {
<<<<<<< HEAD
    compileSdkVersion 29

    defaultConfig {
        minSdkVersion 14
        targetSdkVersion 29
=======
    compileSdkVersion 30

    defaultConfig {
        minSdkVersion 14
        targetSdkVersion 30
>>>>>>> 173e421f
        consumerProguardFiles 'proguard-rules.txt'
    }
}

configurations {
    javadocs
}

dependencies {
<<<<<<< HEAD
    implementation "androidx.appcompat:appcompat:1.1.0"
    javadocs 'androidx.annotation:annotation:1.1.0'
    javadocs 'androidx.exifinterface:exifinterface:1.1.0'
    implementation 'androidx.annotation:annotation:1.1.0'
    implementation 'androidx.exifinterface:exifinterface:1.1.0'
=======
    implementation "androidx.appcompat:appcompat:1.2.0"
    javadocs 'androidx.annotation:annotation:1.1.0'
    javadocs 'androidx.exifinterface:exifinterface:1.3.2'
    implementation 'androidx.annotation:annotation:1.1.0'
    implementation 'androidx.exifinterface:exifinterface:1.3.2'
>>>>>>> 173e421f
}

task javadoc(type: Javadoc) {
    failOnError false
    source = android.sourceSets.main.java.sourceFiles
    destinationDir = rootProject.file("docs/javadoc")
    classpath += project.files(android.getBootClasspath().join(File.pathSeparator))
    classpath += configurations.compile
    classpath += configurations.javadocs
    options.noTimestamp = true
    options.links = ['https://developer.android.com/reference/']
}

//apply from: rootProject.file('release.gradle')<|MERGE_RESOLUTION|>--- conflicted
+++ resolved
@@ -5,19 +5,11 @@
 version = '3.10.0'
 
 android {
-<<<<<<< HEAD
-    compileSdkVersion 29
-
-    defaultConfig {
-        minSdkVersion 14
-        targetSdkVersion 29
-=======
     compileSdkVersion 30
 
     defaultConfig {
         minSdkVersion 14
         targetSdkVersion 30
->>>>>>> 173e421f
         consumerProguardFiles 'proguard-rules.txt'
     }
 }
@@ -27,19 +19,11 @@
 }
 
 dependencies {
-<<<<<<< HEAD
-    implementation "androidx.appcompat:appcompat:1.1.0"
-    javadocs 'androidx.annotation:annotation:1.1.0'
-    javadocs 'androidx.exifinterface:exifinterface:1.1.0'
-    implementation 'androidx.annotation:annotation:1.1.0'
-    implementation 'androidx.exifinterface:exifinterface:1.1.0'
-=======
     implementation "androidx.appcompat:appcompat:1.2.0"
     javadocs 'androidx.annotation:annotation:1.1.0'
     javadocs 'androidx.exifinterface:exifinterface:1.3.2'
     implementation 'androidx.annotation:annotation:1.1.0'
     implementation 'androidx.exifinterface:exifinterface:1.3.2'
->>>>>>> 173e421f
 }
 
 task javadoc(type: Javadoc) {
@@ -53,4 +37,4 @@
     options.links = ['https://developer.android.com/reference/']
 }
 
-//apply from: rootProject.file('release.gradle')+apply from: rootProject.file('release.gradle')