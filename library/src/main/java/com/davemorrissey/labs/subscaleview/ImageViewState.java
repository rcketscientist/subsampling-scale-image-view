package com.davemorrissey.labs.subscaleview;

import android.graphics.PointF;
<<<<<<< HEAD
=======
import androidx.annotation.NonNull;
>>>>>>> 173e421f

import java.io.Serializable;

import androidx.annotation.NonNull;

/**
 * Wraps the scale, center and orientation of a displayed image for easy restoration on screen rotate.
 */
@SuppressWarnings("WeakerAccess")
public class ImageViewState implements Serializable {

    private final float scale;

    private final float centerX;

    private final float centerY;

    private final int orientation;

    public ImageViewState(float scale, @NonNull PointF center, int orientation) {
        this.scale = scale;
        this.centerX = center.x;
        this.centerY = center.y;
        this.orientation = orientation;
    }

    public float getScale() {
        return scale;
    }

    @NonNull public PointF getCenter() {
        return new PointF(centerX, centerY);
    }

    public int getOrientation() {
        return orientation;
    }

}<|MERGE_RESOLUTION|>--- conflicted
+++ resolved
@@ -1,14 +1,9 @@
 package com.davemorrissey.labs.subscaleview;
 
 import android.graphics.PointF;
-<<<<<<< HEAD
-=======
 import androidx.annotation.NonNull;
->>>>>>> 173e421f
 
 import java.io.Serializable;
-
-import androidx.annotation.NonNull;
 
 /**
  * Wraps the scale, center and orientation of a displayed image for easy restoration on screen rotate.
