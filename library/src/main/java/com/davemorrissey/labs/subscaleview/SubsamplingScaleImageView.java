package com.davemorrissey.labs.subscaleview;

import android.content.Context;
import android.content.res.TypedArray;
import android.graphics.Bitmap;
import android.graphics.Canvas;
import android.graphics.Color;
import android.graphics.Matrix;
import android.graphics.Paint;
import android.graphics.Paint.Style;
import android.graphics.Point;
import android.graphics.PointF;
import android.graphics.Rect;
import android.graphics.RectF;
<<<<<<< HEAD
import android.os.AsyncTask;
import android.os.Handler;
import android.os.Message;
=======
import androidx.annotation.Nullable;
import androidx.exifinterface.media.ExifInterface;
import android.net.Uri;
import android.os.AsyncTask;
import android.os.Handler;
import android.os.Message;
import android.provider.MediaStore;
import androidx.annotation.AnyThread;
import androidx.annotation.NonNull;
>>>>>>> 173e421f
import android.util.AttributeSet;
import android.util.DisplayMetrics;
import android.util.Log;
import android.util.TypedValue;
import android.view.GestureDetector;
import android.view.MotionEvent;
import android.view.View;
import android.view.ViewParent;

import com.davemorrissey.labs.subscaleview.R.styleable;
import com.davemorrissey.labs.subscaleview.decoder.CompatDecoderFactory;
import com.davemorrissey.labs.subscaleview.decoder.DecoderFactory;
import com.davemorrissey.labs.subscaleview.decoder.ImageDecoder;
import com.davemorrissey.labs.subscaleview.decoder.ImageRegionDecoder;
//import com.davemorrissey.labs.subscaleview.decoder.SkiaImageDecoder;
//import com.davemorrissey.labs.subscaleview.decoder.SkiaImageRegionDecoder;

import java.lang.ref.WeakReference;
import java.util.ArrayList;
import java.util.Arrays;
import java.util.LinkedHashMap;
import java.util.List;
import java.util.Locale;
import java.util.Map;
import java.util.concurrent.Executor;
import java.util.concurrent.locks.ReadWriteLock;
import java.util.concurrent.locks.ReentrantReadWriteLock;

import androidx.annotation.AnyThread;
import androidx.annotation.NonNull;
import androidx.annotation.Nullable;

/**
 * <p>
 * Displays an image subsampled as necessary to avoid loading too much image data into memory. After zooming in,
 * a set of image tiles subsampled at higher resolution are loaded and displayed over the base layer. During pan and
 * zoom, tiles off screen or higher/lower resolution than required are discarded from memory.
 * </p><p>
 * Tiles are no larger than the max supported bitmap size, so with large images tiling may be used even when zoomed out.
 * </p><p>
 * v prefixes - coordinates, translations and distances measured in screen (view) pixels
 * <br>
 * s prefixes - coordinates, translations and distances measured in rotated and cropped source image pixels (scaled)
 * <br>
 * f prefixes - coordinates, translations and distances measured in original unrotated, uncropped source file pixels
 * </p><p>
 * <a href="https://github.com/davemorrissey/subsampling-scale-image-view">View project on GitHub</a>
 * </p>
 */
@SuppressWarnings("unused")
public class SubsamplingScaleImageView extends View {

    private static final String TAG = SubsamplingScaleImageView.class.getSimpleName();

    /** During zoom animation, keep the point of the image that was tapped in the same place, and scale the image around it. */
    public static final int ZOOM_FOCUS_FIXED = 1;
    /** During zoom animation, move the point of the image that was tapped to the center of the screen. */
    public static final int ZOOM_FOCUS_CENTER = 2;
    /** Zoom in to and center the tapped point immediately without animating. */
    public static final int ZOOM_FOCUS_CENTER_IMMEDIATE = 3;

    private static final List<Integer> VALID_ZOOM_STYLES = Arrays.asList(ZOOM_FOCUS_FIXED, ZOOM_FOCUS_CENTER, ZOOM_FOCUS_CENTER_IMMEDIATE);

    /** Quadratic ease out. Not recommended for scale animation, but good for panning. */
    public static final int EASE_OUT_QUAD = 1;
    /** Quadratic ease in and out. */
    public static final int EASE_IN_OUT_QUAD = 2;

    private static final List<Integer> VALID_EASING_STYLES = Arrays.asList(EASE_IN_OUT_QUAD, EASE_OUT_QUAD);

    /** Don't allow the image to be panned off screen. As much of the image as possible is always displayed, centered in the view when it is smaller. This is the best option for galleries. */
    public static final int PAN_LIMIT_INSIDE = 1;
    /** Allows the image to be panned until it is just off screen, but no further. The edge of the image will stop when it is flush with the screen edge. */
    public static final int PAN_LIMIT_OUTSIDE = 2;
    /** Allows the image to be panned until a corner reaches the center of the screen but no further. Useful when you want to pan any spot on the image to the exact center of the screen. */
    public static final int PAN_LIMIT_CENTER = 3;

    private static final List<Integer> VALID_PAN_LIMITS = Arrays.asList(PAN_LIMIT_INSIDE, PAN_LIMIT_OUTSIDE, PAN_LIMIT_CENTER);

    /** Scale the image so that both dimensions of the image will be equal to or less than the corresponding dimension of the view. The image is then centered in the view. This is the default behaviour and best for galleries. */
    public static final int SCALE_TYPE_CENTER_INSIDE = 1;
    /** Scale the image uniformly so that both dimensions of the image will be equal to or larger than the corresponding dimension of the view. The image is then centered in the view. */
    public static final int SCALE_TYPE_CENTER_CROP = 2;
    /** Scale the image so that both dimensions of the image will be equal to or less than the maxScale and equal to or larger than minScale. The image is then centered in the view. */
    public static final int SCALE_TYPE_CUSTOM = 3;
    /** Scale the image so that both dimensions of the image will be equal to or larger than the corresponding dimension of the view. The top left is shown. */
    public static final int SCALE_TYPE_START = 4;

    private static final List<Integer> VALID_SCALE_TYPES = Arrays.asList(SCALE_TYPE_CENTER_CROP, SCALE_TYPE_CENTER_INSIDE, SCALE_TYPE_CUSTOM, SCALE_TYPE_START);

    /** State change originated from animation. */
    public static final int ORIGIN_ANIM = 1;
    /** State change originated from touch gesture. */
    public static final int ORIGIN_TOUCH = 2;
    /** State change originated from a fling momentum anim. */
    public static final int ORIGIN_FLING = 3;
    /** State change originated from a double tap zoom anim. */
    public static final int ORIGIN_DOUBLE_TAP_ZOOM = 4;

    // Bitmap (preview or full image)
    private Bitmap bitmap;

    // Whether the bitmap is a preview image
    private boolean bitmapIsPreview;

    // Specifies if a cache handler is also referencing the bitmap. Do not recycle if so.
    private boolean bitmapIsCached;

    private ImageSource source;

    // Sample size used to display the whole image when fully zoomed out
    private int fullImageSampleSize;

    // Map of zoom level to tile grid
    private Map<Integer, List<Tile>> tileMap;

    // Overlay tile boundaries and other info
    private boolean debug;

    // Image orientation setting
    private int customOrientation = -1;

    // Max scale allowed (prevent infinite zoom)
    private float maxScale = 2F;

    // Min scale allowed (prevent infinite zoom)
    private float minScale = minScale();

    // Density to reach before loading higher resolution tiles
    private int minimumTileDpi = -1;

    // Pan limiting style
    private int panLimit = PAN_LIMIT_INSIDE;

    // Minimum scale type
    private int minimumScaleType = SCALE_TYPE_CENTER_INSIDE;

    // overrides for the dimensions of the generated tiles
    public static final int TILE_SIZE_AUTO = Integer.MAX_VALUE;
    private int maxTileWidth = TILE_SIZE_AUTO;
    private int maxTileHeight = TILE_SIZE_AUTO;

    // An executor service for loading of images
    private Executor executor = AsyncTask.THREAD_POOL_EXECUTOR;

    // Whether tiles should be loaded while gestures and animations are still in progress
    private boolean eagerLoadingEnabled = true;

    // Gesture detection settings
    private boolean panEnabled = true;
    private boolean zoomEnabled = true;
    private boolean quickScaleEnabled = true;

    // Double tap zoom behaviour
    private float doubleTapZoomScale = 1F;
    private int doubleTapZoomStyle = ZOOM_FOCUS_FIXED;
    private int doubleTapZoomDuration = 500;

    // Current scale and scale at start of zoom
    private float scale;
    private float scaleStart;

    // Screen coordinate of top-left corner of source image
    private PointF vTranslate;
    private PointF vTranslateStart;
    private PointF vTranslateBefore;

    // Source coordinate to center on, used when new position is set externally before view is ready
    private Float pendingScale;
    private PointF sPendingCenter;
    private PointF sRequestedCenter;

    // Source image dimensions and orientation - dimensions relate to the unrotated image
    private int sWidth;
    private int sHeight;
    private int sOrientation;
    private Rect sRegion;
    private Rect pRegion;

    // Is two-finger zooming in progress
    private boolean isZooming;
    // Is one-finger panning in progress
    private boolean isPanning;
    // Is quick-scale gesture in progress
    private boolean isQuickScaling;
    // Max touches used in current gesture
    private int maxTouchCount;

    // Fling detector
    private GestureDetector detector;
    private GestureDetector singleDetector;

    // Tile and image decoding
    private boolean baseLayerLoaded = false;    // Replaces (decoder != null) as a load check
    private ImageRegionDecoder decoder;
    private final ReadWriteLock decoderLock = new ReentrantReadWriteLock(true);
//    private DecoderFactory<? extends ImageDecoder> bitmapDecoderFactory = new CompatDecoderFactory<ImageDecoder>(SkiaImageDecoder.class);
    private DecoderFactory<? extends ImageRegionDecoder> regionDecoderFactory;// = new CompatDecoderFactory<ImageRegionDecoder>(SkiaImageRegionDecoder.class);

    // Debug values
    private PointF vCenterStart;
    private float vDistStart;

    // Current quickscale state
    private final float quickScaleThreshold;
    private float quickScaleLastDistance;
    private boolean quickScaleMoved;
    private PointF quickScaleVLastPoint;
    private PointF quickScaleSCenter;
    private PointF quickScaleVStart;

    // Scale and center animation tracking
    private Anim anim;

    // Whether a ready notification has been sent to subclasses
    private boolean readySent;
    // Whether a base layer loaded notification has been sent to subclasses
    private boolean imageLoadedSent;

    // Event listener
    private OnImageEventListener onImageEventListener;

    // Scale and center listener
    private OnStateChangedListener onStateChangedListener;

    // Long click listener
    private OnLongClickListener onLongClickListener;

    // Long click handler
    private final Handler handler;
    private static final int MESSAGE_LONG_CLICK = 1;

    // Paint objects created once and reused for efficiency
    private Paint bitmapPaint;
    private Paint debugTextPaint;
    private Paint debugLinePaint;
    private Paint tileBgPaint;

    // Volatile fields used to reduce object creation
    private ScaleAndTranslate satTemp;
    private Matrix matrix;
    private RectF sRect;
    private final float[] srcArray = new float[8];
    private final float[] dstArray = new float[8];

    //The logical density of the display
    private final float density;

    // A global preference for bitmap format, available to decoder classes that respect it
    private static Bitmap.Config preferredBitmapConfig;

    public SubsamplingScaleImageView(Context context, AttributeSet attr) {
        super(context, attr);
        density = getResources().getDisplayMetrics().density;
        setMinimumDpi(160);
        setDoubleTapZoomDpi(160);
        setMinimumTileDpi(320);
        setGestureDetector(context);
        this.handler = new Handler(new Handler.Callback() {
            public boolean handleMessage(Message message) {
                if (message.what == MESSAGE_LONG_CLICK && onLongClickListener != null) {
                    maxTouchCount = 0;
                    SubsamplingScaleImageView.super.setOnLongClickListener(onLongClickListener);
                    performLongClick();
                    SubsamplingScaleImageView.super.setOnLongClickListener(null);
                }
                return true;
            }
        });
        // Handle XML attributes
        if (attr != null) {
            TypedArray typedAttr = getContext().obtainStyledAttributes(attr, styleable.SubsamplingScaleImageView);

            if (typedAttr.hasValue(styleable.SubsamplingScaleImageView_panEnabled)) {
                setPanEnabled(typedAttr.getBoolean(styleable.SubsamplingScaleImageView_panEnabled, true));
            }
            if (typedAttr.hasValue(styleable.SubsamplingScaleImageView_zoomEnabled)) {
                setZoomEnabled(typedAttr.getBoolean(styleable.SubsamplingScaleImageView_zoomEnabled, true));
            }
            if (typedAttr.hasValue(styleable.SubsamplingScaleImageView_quickScaleEnabled)) {
                setQuickScaleEnabled(typedAttr.getBoolean(styleable.SubsamplingScaleImageView_quickScaleEnabled, true));
            }
            if (typedAttr.hasValue(styleable.SubsamplingScaleImageView_tileBackgroundColor)) {
                setTileBackgroundColor(typedAttr.getColor(styleable.SubsamplingScaleImageView_tileBackgroundColor, Color.argb(0, 0, 0, 0)));
            }
            typedAttr.recycle();
        }

        quickScaleThreshold = TypedValue.applyDimension(TypedValue.COMPLEX_UNIT_DIP, 20, context.getResources().getDisplayMetrics());
    }

    public SubsamplingScaleImageView(Context context) {
        this(context, null);
    }

    /**
     * Get the current preferred configuration for decoding bitmaps. {@link ImageDecoder} and {@link ImageRegionDecoder}
     * instances can read this and use it when decoding images.
     * @return the preferred bitmap configuration, or null if none has been set.
     */
    public static Bitmap.Config getPreferredBitmapConfig() {
        return preferredBitmapConfig;
    }

    /**
     * Set a global preferred bitmap config shared by all view instances and applied to new instances
     * initialised after the call is made. This is a hint only; the bundled {@link ImageDecoder} and
     * {@link ImageRegionDecoder} classes all respect this (except when they were constructed with
     * an instance-specific config) but custom decoder classes will not.
     * @param preferredBitmapConfig the bitmap configuration to be used by future instances of the view. Pass null to restore the default.
     */
    public static void setPreferredBitmapConfig(Bitmap.Config preferredBitmapConfig) {
        SubsamplingScaleImageView.preferredBitmapConfig = preferredBitmapConfig;
    }

    /**
     * Sets the image orientation. It's best to call this before setting the image file or asset, because it may waste
     * loading of tiles. However, this can be freely called at any time.
     * @param orientation orientation to be set. See ORIENTATION_ static fields for valid values.
     */
    public final void setOrientation(int orientation) {
        if (!ImageSource.VALID_ORIENTATIONS.contains(orientation)) {
            throw new IllegalArgumentException("Invalid orientation: " + orientation);
        }
        this.customOrientation = orientation;
        reset(false);
        invalidate();
        requestLayout();
    }

    /**
     * Set the image source from a bitmap, resource, asset, file or other URI.
     * @param imageSource Image source.
     */
    public final void setImage(@NonNull ImageSource imageSource) {
        setImage(imageSource, null, null);
    }

    /**
     * Set the image source from a bitmap, resource, asset, file or other URI, starting with a given orientation
     * setting, scale and center. This is the best method to use when you want scale and center to be restored
     * after screen orientation change; it avoids any redundant loading of tiles in the wrong orientation.
     * @param imageSource Image source.
     * @param state State to be restored. Nullable.
     */
    public final void setImage(@NonNull ImageSource imageSource, ImageViewState state) {
        setImage(imageSource, null, state);
    }

    /**
     * Set the image source from a bitmap, resource, asset, file or other URI, providing a preview image to be
     * displayed until the full size image is loaded.
     *
     * You must declare the dimensions of the full size image by calling {@link ImageSource#dimensions(int, int)}
     * on the imageSource object. The preview source will be ignored if you don't provide dimensions,
     * and if you provide a bitmap for the full size image.
     * @param imageSource Image source. Dimensions must be declared.
     * @param previewSource Optional source for a preview image to be displayed and allow interaction while the full size image loads.
     */
    public final void setImage(@NonNull ImageSource imageSource, ImageSource previewSource) {
        setImage(imageSource, previewSource, null);
    }

    /**
     * Set the image source from a bitmap, resource, asset, file or other URI, providing a preview image to be
     * displayed until the full size image is loaded, starting with a given orientation setting, scale and center.
     * This is the best method to use when you want scale and center to be restored after screen orientation change;
     * it avoids any redundant loading of tiles in the wrong orientation.
     *
     * You must declare the dimensions of the full size image by calling {@link ImageSource#dimensions(int, int)}
     * on the imageSource object. The preview source will be ignored if you don't provide dimensions,
     * and if you provide a bitmap for the full size image.
     * @param imageSource Image source. Dimensions must be declared.
     * @param previewSource Optional source for a preview image to be displayed and allow interaction while the full size image loads.
     * @param state State to be restored. Nullable.
     */
    public final void setImage(@NonNull ImageSource imageSource, ImageSource previewSource, ImageViewState state) {
        //noinspection ConstantConditions
        if (imageSource == null) {
            throw new NullPointerException("imageSource must not be null");
        }

        reset(true);
        if (state != null) { restoreState(state); }

        //TODO: Possibly refactor preview
//        if (previewSource != null) {
//            if (imageSource.getBitmap() != null) {
//                throw new IllegalArgumentException("Preview image cannot be used when a bitmap is provided for the main image");
//            }
//            if (imageSource.getWidth() <= 0 || imageSource.getHeight() <= 0) {
//                throw new IllegalArgumentException("Preview image cannot be used unless dimensions are provided for the main image");
//            }
//            this.sWidth = imageSource.getWidth();
//            this.sHeight = imageSource.getHeight();
//            this.pRegion = previewSource.getRegion();
//            if (previewSource.getBitmap() != null) {
//                this.bitmapIsCached = previewSource.isCached();
//                onPreviewLoaded(previewSource.getBitmap());
//            } else {
//                Uri uri = previewSource.getUri();
//                if (uri == null && previewSource.getResource() != null) {
//                    uri = Uri.parse(ContentResolver.SCHEME_ANDROID_RESOURCE + "://" + getContext().getPackageName() + "/" + previewSource.getResource());
//                }
//                BitmapLoadTask task = new BitmapLoadTask(this, getContext(), bitmapDecoderFactory, uri, true);
//                execute(task);
//            }
//        }

        sRegion = imageSource.getRegion();
        source  = imageSource;

        if (imageSource.getTile() || sRegion != null) {
            // Load the bitmap using tile decoding.
            TilesInitTask task = new TilesInitTask(this, getContext(), regionDecoderFactory, source);
            execute(task);
        } else {
            // Load the bitmap as a single image.
            int sampleSize = decoder.getWidth() / this.getWidth();
            BitmapLoadTask task = new BitmapLoadTask(this, getContext(), decoder, source, sampleSize, false);
            execute(task);
        }
    }

    /**
     * Reset all state before setting/changing image or setting new rotation.
     */
    private void reset(boolean newImage) {
        debug("reset newImage=" + newImage);
        scale = 0f;
        scaleStart = 0f;
        vTranslate = null;
        vTranslateStart = null;
        vTranslateBefore = null;
        pendingScale = 0f;
        sPendingCenter = null;
        sRequestedCenter = null;
        isZooming = false;
        isPanning = false;
        isQuickScaling = false;
        maxTouchCount = 0;
        fullImageSampleSize = 0;
        vCenterStart = null;
        vDistStart = 0;
        quickScaleLastDistance = 0f;
        quickScaleMoved = false;
        quickScaleSCenter = null;
        quickScaleVLastPoint = null;
        quickScaleVStart = null;
        anim = null;
        satTemp = null;
        matrix = null;
        sRect = null;
        if (newImage) {
            source = null;
            decoderLock.writeLock().lock();
            try {
                if (decoder != null) {
                    decoder.recycle();
                    decoder = null;
                }
            } finally {
                decoderLock.writeLock().unlock();
            }
            if (bitmap != null && !bitmapIsCached) {
                bitmap.recycle();
            }
            if (bitmap != null && bitmapIsCached && onImageEventListener != null) {
                onImageEventListener.onPreviewReleased();
            }
            sWidth = 0;
            sHeight = 0;
            sOrientation = 0;
            sRegion = null;
            pRegion = null;
            readySent = false;
            imageLoadedSent = false;
            bitmap = null;
            bitmapIsPreview = false;
            bitmapIsCached = false;
        }
        if (tileMap != null) {
            for (Map.Entry<Integer, List<Tile>> tileMapEntry : tileMap.entrySet()) {
                for (Tile tile : tileMapEntry.getValue()) {
                    tile.visible = false;
                    if (tile.bitmap != null) {
                        tile.bitmap.recycle();
                        tile.bitmap = null;
                    }
                }
            }
            tileMap = null;
        }
        setGestureDetector(getContext());
    }

    private void setGestureDetector(final Context context) {
        this.detector = new GestureDetector(context, new GestureDetector.SimpleOnGestureListener() {

            @Override
            public boolean onFling(MotionEvent e1, MotionEvent e2, float velocityX, float velocityY) {
                if (panEnabled && readySent && vTranslate != null && e1 != null && e2 != null && (Math.abs(e1.getX() - e2.getX()) > 50 || Math.abs(e1.getY() - e2.getY()) > 50) && (Math.abs(velocityX) > 500 || Math.abs(velocityY) > 500) && !isZooming) {
                    PointF vTranslateEnd = new PointF(vTranslate.x + (velocityX * 0.25f), vTranslate.y + (velocityY * 0.25f));
                    float sCenterXEnd = ((getWidth()/2) - vTranslateEnd.x)/scale;
                    float sCenterYEnd = ((getHeight()/2) - vTranslateEnd.y)/scale;
                    new AnimationBuilder(new PointF(sCenterXEnd, sCenterYEnd)).withEasing(EASE_OUT_QUAD).withPanLimited(false).withOrigin(ORIGIN_FLING).start();
                    return true;
                }
                return super.onFling(e1, e2, velocityX, velocityY);
            }

            @Override
            public boolean onSingleTapConfirmed(MotionEvent e) {
                performClick();
                return true;
            }

            @Override
            public boolean onDoubleTap(MotionEvent e) {
                if (zoomEnabled && readySent && vTranslate != null) {
                    // Hacky solution for #15 - after a double tap the GestureDetector gets in a state
                    // where the next fling is ignored, so here we replace it with a new one.
                    setGestureDetector(context);
                    if (quickScaleEnabled) {
                        // Store quick scale params. This will become either a double tap zoom or a
                        // quick scale depending on whether the user swipes.
                        vCenterStart = new PointF(e.getX(), e.getY());
                        vTranslateStart = new PointF(vTranslate.x, vTranslate.y);
                        scaleStart = scale;
                        isQuickScaling = true;
                        isZooming = true;
                        quickScaleLastDistance = -1F;
                        quickScaleSCenter = viewToSourceCoord(vCenterStart);
                        quickScaleVStart = new PointF(e.getX(), e.getY());
                        quickScaleVLastPoint = new PointF(quickScaleSCenter.x, quickScaleSCenter.y);
                        quickScaleMoved = false;
                        // We need to get events in onTouchEvent after this.
                        return false;
                    } else {
                        // Start double tap zoom animation.
                        doubleTapZoom(viewToSourceCoord(new PointF(e.getX(), e.getY())), new PointF(e.getX(), e.getY()));
                        return true;
                    }
                }
                return super.onDoubleTapEvent(e);
            }
        });

        singleDetector = new GestureDetector(context, new GestureDetector.SimpleOnGestureListener() {
            @Override
            public boolean onSingleTapConfirmed(MotionEvent e) {
                performClick();
                return true;
            }
        });
    }

    /**
     * On resize, preserve center and scale. Various behaviours are possible, override this method to use another.
     */
    @Override
    protected void onSizeChanged(int w, int h, int oldw, int oldh) {
        debug("onSizeChanged %dx%d -> %dx%d", oldw, oldh, w, h);
        PointF sCenter = getCenter();
        if (readySent && sCenter != null) {
            this.anim = null;
            this.pendingScale = scale;
            this.sPendingCenter = sCenter;
        }
    }

    /**
     * Measures the width and height of the view, preserving the aspect ratio of the image displayed if wrap_content is
     * used. The image will scale within this box, not resizing the view as it is zoomed.
     */
    @Override
    protected void onMeasure(int widthMeasureSpec, int heightMeasureSpec) {
        int widthSpecMode = MeasureSpec.getMode(widthMeasureSpec);
        int heightSpecMode = MeasureSpec.getMode(heightMeasureSpec);
        int parentWidth = MeasureSpec.getSize(widthMeasureSpec);
        int parentHeight = MeasureSpec.getSize(heightMeasureSpec);
        boolean resizeWidth = widthSpecMode != MeasureSpec.EXACTLY;
        boolean resizeHeight = heightSpecMode != MeasureSpec.EXACTLY;
        int width = parentWidth;
        int height = parentHeight;
        if (sWidth > 0 && sHeight > 0) {
            if (resizeWidth && resizeHeight) {
                width = sWidth();
                height = sHeight();
            } else if (resizeHeight) {
                height = (int)((((double)sHeight()/(double)sWidth()) * width));
            } else if (resizeWidth) {
                width = (int)((((double)sWidth()/(double)sHeight()) * height));
            }
        }
        width = Math.max(width, getSuggestedMinimumWidth());
        height = Math.max(height, getSuggestedMinimumHeight());
        setMeasuredDimension(width, height);
    }

    /**
     * Handle touch events. One finger pans, and two finger pinch and zoom plus panning.
     */
    @Override
    public boolean onTouchEvent(@NonNull MotionEvent event) {
        // During non-interruptible anims, ignore all touch events
        if (anim != null && !anim.interruptible) {
            requestDisallowInterceptTouchEvent(true);
            return true;
        } else {
            if (anim != null && anim.listener != null) {
                try {
                    anim.listener.onInterruptedByUser();
                } catch (Exception e) {
                    Log.w(TAG, "Error thrown by animation listener", e);
                }
            }
            anim = null;
        }

        // Abort if not ready
        if (vTranslate == null) {
            if (singleDetector != null) {
                singleDetector.onTouchEvent(event);
            }
            return true;
        }
        // Detect flings, taps and double taps
        if (!isQuickScaling && (detector == null || detector.onTouchEvent(event))) {
            isZooming = false;
            isPanning = false;
            maxTouchCount = 0;
            return true;
        }

        if (vTranslateStart == null) { vTranslateStart = new PointF(0, 0); }
        if (vTranslateBefore == null) { vTranslateBefore = new PointF(0, 0); }
        if (vCenterStart == null) { vCenterStart = new PointF(0, 0); }

        // Store current values so we can send an event if they change
        float scaleBefore = scale;
        vTranslateBefore.set(vTranslate);

        boolean handled = onTouchEventInternal(event);
        sendStateChanged(scaleBefore, vTranslateBefore, ORIGIN_TOUCH);
        return handled || super.onTouchEvent(event);
    }

    @SuppressWarnings("deprecation")
    private boolean onTouchEventInternal(@NonNull MotionEvent event) {
        int touchCount = event.getPointerCount();
        switch (event.getAction()) {
            case MotionEvent.ACTION_DOWN:
            case MotionEvent.ACTION_POINTER_1_DOWN:
            case MotionEvent.ACTION_POINTER_2_DOWN:
                anim = null;
                requestDisallowInterceptTouchEvent(true);
                maxTouchCount = Math.max(maxTouchCount, touchCount);
                if (touchCount >= 2) {
                    if (zoomEnabled) {
                        // Start pinch to zoom. Calculate distance between touch points and center point of the pinch.
                        float distance = distance(event.getX(0), event.getX(1), event.getY(0), event.getY(1));
                        scaleStart = scale;
                        vDistStart = distance;
                        vTranslateStart.set(vTranslate.x, vTranslate.y);
                        vCenterStart.set((event.getX(0) + event.getX(1))/2, (event.getY(0) + event.getY(1))/2);
                    } else {
                        // Abort all gestures on second touch
                        maxTouchCount = 0;
                    }
                    // Cancel long click timer
                    handler.removeMessages(MESSAGE_LONG_CLICK);
                } else if (!isQuickScaling) {
                    // Start one-finger pan
                    vTranslateStart.set(vTranslate.x, vTranslate.y);
                    vCenterStart.set(event.getX(), event.getY());

                    // Start long click timer
                    handler.sendEmptyMessageDelayed(MESSAGE_LONG_CLICK, 600);
                }
                return true;
            case MotionEvent.ACTION_MOVE:
                boolean consumed = false;
                if (maxTouchCount > 0) {
                    if (touchCount >= 2) {
                        // Calculate new distance between touch points, to scale and pan relative to start values.
                        float vDistEnd = distance(event.getX(0), event.getX(1), event.getY(0), event.getY(1));
                        float vCenterEndX = (event.getX(0) + event.getX(1))/2;
                        float vCenterEndY = (event.getY(0) + event.getY(1))/2;

                        if (zoomEnabled && (distance(vCenterStart.x, vCenterEndX, vCenterStart.y, vCenterEndY) > 5 || Math.abs(vDistEnd - vDistStart) > 5 || isPanning)) {
                            isZooming = true;
                            isPanning = true;
                            consumed = true;

                            double previousScale = scale;
                            scale = Math.min(maxScale, (vDistEnd / vDistStart) * scaleStart);

                            if (scale <= minScale()) {
                                // Minimum scale reached so don't pan. Adjust start settings so any expand will zoom in.
                                vDistStart = vDistEnd;
                                scaleStart = minScale();
                                vCenterStart.set(vCenterEndX, vCenterEndY);
                                vTranslateStart.set(vTranslate);
                            } else if (panEnabled) {
                                // Translate to place the source image coordinate that was at the center of the pinch at the start
                                // at the center of the pinch now, to give simultaneous pan + zoom.
                                float vLeftStart = vCenterStart.x - vTranslateStart.x;
                                float vTopStart = vCenterStart.y - vTranslateStart.y;
                                float vLeftNow = vLeftStart * (scale/scaleStart);
                                float vTopNow = vTopStart * (scale/scaleStart);
                                vTranslate.x = vCenterEndX - vLeftNow;
                                vTranslate.y = vCenterEndY - vTopNow;
                                if ((previousScale * sHeight() < getHeight() && scale * sHeight() >= getHeight()) || (previousScale * sWidth() < getWidth() && scale * sWidth() >= getWidth())) {
                                    fitToBounds(true);
                                    vCenterStart.set(vCenterEndX, vCenterEndY);
                                    vTranslateStart.set(vTranslate);
                                    scaleStart = scale;
                                    vDistStart = vDistEnd;
                                }
                            } else if (sRequestedCenter != null) {
                                // With a center specified from code, zoom around that point.
                                vTranslate.x = (getWidth()/2) - (scale * sRequestedCenter.x);
                                vTranslate.y = (getHeight()/2) - (scale * sRequestedCenter.y);
                            } else {
                                // With no requested center, scale around the image center.
                                vTranslate.x = (getWidth()/2) - (scale * (sWidth()/2));
                                vTranslate.y = (getHeight()/2) - (scale * (sHeight()/2));
                            }

                            fitToBounds(true);
                            refreshRequiredTiles(eagerLoadingEnabled);
                        }
                    } else if (isQuickScaling) {
                        // One finger zoom
                        // Stole Google's Magical Formula™ to make sure it feels the exact same
                        float dist = Math.abs(quickScaleVStart.y - event.getY()) * 2 + quickScaleThreshold;

                        if (quickScaleLastDistance == -1f) {
                            quickScaleLastDistance = dist;
                        }
                        boolean isUpwards = event.getY() > quickScaleVLastPoint.y;
                        quickScaleVLastPoint.set(0, event.getY());

                        float spanDiff = Math.abs(1 - (dist / quickScaleLastDistance)) * 0.5f;

                        if (spanDiff > 0.03f || quickScaleMoved) {
                            quickScaleMoved = true;

                            float multiplier = 1;
                            if (quickScaleLastDistance > 0) {
                                multiplier = isUpwards ? (1 + spanDiff) : (1 - spanDiff);
                            }

                            double previousScale = scale;
                            scale = Math.max(minScale(), Math.min(maxScale, scale * multiplier));

                            if (panEnabled) {
                                float vLeftStart = vCenterStart.x - vTranslateStart.x;
                                float vTopStart = vCenterStart.y - vTranslateStart.y;
                                float vLeftNow = vLeftStart * (scale/scaleStart);
                                float vTopNow = vTopStart * (scale/scaleStart);
                                vTranslate.x = vCenterStart.x - vLeftNow;
                                vTranslate.y = vCenterStart.y - vTopNow;
                                if ((previousScale * sHeight() < getHeight() && scale * sHeight() >= getHeight()) || (previousScale * sWidth() < getWidth() && scale * sWidth() >= getWidth())) {
                                    fitToBounds(true);
                                    vCenterStart.set(sourceToViewCoord(quickScaleSCenter));
                                    vTranslateStart.set(vTranslate);
                                    scaleStart = scale;
                                    dist = 0;
                                }
                            } else if (sRequestedCenter != null) {
                                // With a center specified from code, zoom around that point.
                                vTranslate.x = (getWidth()/2) - (scale * sRequestedCenter.x);
                                vTranslate.y = (getHeight()/2) - (scale * sRequestedCenter.y);
                            } else {
                                // With no requested center, scale around the image center.
                                vTranslate.x = (getWidth()/2) - (scale * (sWidth()/2));
                                vTranslate.y = (getHeight()/2) - (scale * (sHeight()/2));
                            }
                        }

                        quickScaleLastDistance = dist;

                        fitToBounds(true);
                        refreshRequiredTiles(eagerLoadingEnabled);

                        consumed = true;
                    } else if (!isZooming) {
                        // One finger pan - translate the image. We do this calculation even with pan disabled so click
                        // and long click behaviour is preserved.
                        float dx = Math.abs(event.getX() - vCenterStart.x);
                        float dy = Math.abs(event.getY() - vCenterStart.y);

                        //On the Samsung S6 long click event does not work, because the dx > 5 usually true
                        float offset = density * 5;
                        if (dx > offset || dy > offset || isPanning) {
                            consumed = true;
                            vTranslate.x = vTranslateStart.x + (event.getX() - vCenterStart.x);
                            vTranslate.y = vTranslateStart.y + (event.getY() - vCenterStart.y);

                            float lastX = vTranslate.x;
                            float lastY = vTranslate.y;
                            fitToBounds(true);
                            boolean atXEdge = lastX != vTranslate.x;
                            boolean atYEdge = lastY != vTranslate.y;
                            boolean edgeXSwipe = atXEdge && dx > dy && !isPanning;
                            boolean edgeYSwipe = atYEdge && dy > dx && !isPanning;
                            boolean yPan = lastY == vTranslate.y && dy > offset * 3;
                            if (!edgeXSwipe && !edgeYSwipe && (!atXEdge || !atYEdge || yPan || isPanning)) {
                                isPanning = true;
                            } else if (dx > offset || dy > offset) {
                                // Haven't panned the image, and we're at the left or right edge. Switch to page swipe.
                                maxTouchCount = 0;
                                handler.removeMessages(MESSAGE_LONG_CLICK);
                                requestDisallowInterceptTouchEvent(false);
                            }
                            if (!panEnabled) {
                                vTranslate.x = vTranslateStart.x;
                                vTranslate.y = vTranslateStart.y;
                                requestDisallowInterceptTouchEvent(false);
                            }

                            refreshRequiredTiles(eagerLoadingEnabled);
                        }
                    }
                }
                if (consumed) {
                    handler.removeMessages(MESSAGE_LONG_CLICK);
                    invalidate();
                    return true;
                }
                break;
            case MotionEvent.ACTION_UP:
            case MotionEvent.ACTION_POINTER_UP:
            case MotionEvent.ACTION_POINTER_2_UP:
                handler.removeMessages(MESSAGE_LONG_CLICK);
                if (isQuickScaling) {
                    isQuickScaling = false;
                    if (!quickScaleMoved) {
                        doubleTapZoom(quickScaleSCenter, vCenterStart);
                    }
                }
                if (maxTouchCount > 0 && (isZooming || isPanning)) {
                    if (isZooming && touchCount == 2) {
                        // Convert from zoom to pan with remaining touch
                        isPanning = true;
                        vTranslateStart.set(vTranslate.x, vTranslate.y);
                        if (event.getActionIndex() == 1) {
                            vCenterStart.set(event.getX(0), event.getY(0));
                        } else {
                            vCenterStart.set(event.getX(1), event.getY(1));
                        }
                    }
                    if (touchCount < 3) {
                        // End zooming when only one touch point
                        isZooming = false;
                    }
                    if (touchCount < 2) {
                        // End panning when no touch points
                        isPanning = false;
                        maxTouchCount = 0;
                    }
                    // Trigger load of tiles now required
                    refreshRequiredTiles(true);
                    return true;
                }
                if (touchCount == 1) {
                    isZooming = false;
                    isPanning = false;
                    maxTouchCount = 0;
                }
                return true;
        }
        return false;
    }

    private void requestDisallowInterceptTouchEvent(boolean disallowIntercept) {
        ViewParent parent = getParent();
        if (parent != null) {
            parent.requestDisallowInterceptTouchEvent(disallowIntercept);
        }
    }

    /**
     * Double tap zoom handler triggered from gesture detector or on touch, depending on whether
     * quick scale is enabled.
     */
    private void doubleTapZoom(PointF sCenter, PointF vFocus) {
        if (!panEnabled) {
            if (sRequestedCenter != null) {
                // With a center specified from code, zoom around that point.
                sCenter.x = sRequestedCenter.x;
                sCenter.y = sRequestedCenter.y;
            } else {
                // With no requested center, scale around the image center.
                sCenter.x = sWidth()/2;
                sCenter.y = sHeight()/2;
            }
        }
        float doubleTapZoomScale = Math.min(maxScale, SubsamplingScaleImageView.this.doubleTapZoomScale);
        boolean zoomIn = (scale <= doubleTapZoomScale * 0.9) || scale == minScale;
        float targetScale = zoomIn ? doubleTapZoomScale : minScale();
        if (doubleTapZoomStyle == ZOOM_FOCUS_CENTER_IMMEDIATE) {
            setScaleAndCenter(targetScale, sCenter);
        } else if (doubleTapZoomStyle == ZOOM_FOCUS_CENTER || !zoomIn || !panEnabled) {
            new AnimationBuilder(targetScale, sCenter).withInterruptible(false).withDuration(doubleTapZoomDuration).withOrigin(ORIGIN_DOUBLE_TAP_ZOOM).start();
        } else if (doubleTapZoomStyle == ZOOM_FOCUS_FIXED) {
            new AnimationBuilder(targetScale, sCenter, vFocus).withInterruptible(false).withDuration(doubleTapZoomDuration).withOrigin(ORIGIN_DOUBLE_TAP_ZOOM).start();
        }
        invalidate();
    }

    /**
     * Draw method should not be called until the view has dimensions so the first calls are used as triggers to calculate
     * the scaling and tiling required. Once the view is setup, tiles are displayed as they are loaded.
     */
    @Override
    protected void onDraw(Canvas canvas) {
        super.onDraw(canvas);
        createPaints();

        // If image or view dimensions are not known yet, abort.
        if (sWidth == 0 || sHeight == 0 || getWidth() == 0 || getHeight() == 0) {
            return;
        }

        // When using tiles, on first render with no tile map ready, initialise it and kick off async base image loading.
        if (tileMap == null && !baseLayerLoaded) {
            initialiseBaseLayer(getMaxBitmapDimensions(canvas));
        }

        // If image has been loaded or supplied as a bitmap, onDraw may be the first time the view has
        // dimensions and therefore the first opportunity to set scale and translate. If this call returns
        // false there is nothing to be drawn so return immediately.
        if (!checkReady()) {
            return;
        }

        // Set scale and translate before draw.
        preDraw();

        // If animating scale, calculate current scale and center with easing equations
        if (anim != null && anim.vFocusStart != null) {
            // Store current values so we can send an event if they change
            float scaleBefore = scale;
            if (vTranslateBefore == null) { vTranslateBefore = new PointF(0, 0); }
            vTranslateBefore.set(vTranslate);

            long scaleElapsed = System.currentTimeMillis() - anim.time;
            boolean finished = scaleElapsed > anim.duration;
            scaleElapsed = Math.min(scaleElapsed, anim.duration);
            scale = ease(anim.easing, scaleElapsed, anim.scaleStart, anim.scaleEnd - anim.scaleStart, anim.duration);

            // Apply required animation to the focal point
            float vFocusNowX = ease(anim.easing, scaleElapsed, anim.vFocusStart.x, anim.vFocusEnd.x - anim.vFocusStart.x, anim.duration);
            float vFocusNowY = ease(anim.easing, scaleElapsed, anim.vFocusStart.y, anim.vFocusEnd.y - anim.vFocusStart.y, anim.duration);
            // Find out where the focal point is at this scale and adjust its position to follow the animation path
            vTranslate.x -= sourceToViewX(anim.sCenterEnd.x) - vFocusNowX;
            vTranslate.y -= sourceToViewY(anim.sCenterEnd.y) - vFocusNowY;

            // For translate anims, showing the image non-centered is never allowed, for scaling anims it is during the animation.
            fitToBounds(finished || (anim.scaleStart == anim.scaleEnd));
            sendStateChanged(scaleBefore, vTranslateBefore, anim.origin);
            refreshRequiredTiles(finished);
            if (finished) {
                if (anim.listener != null) {
                    try {
                        anim.listener.onComplete();
                    } catch (Exception e) {
                        Log.w(TAG, "Error thrown by animation listener", e);
                    }
                }
                anim = null;
            }
            invalidate();
        }

        if (tileMap != null && isBaseLayerReady()) {

            // Optimum sample size for current scale
            int sampleSize = Math.min(fullImageSampleSize, calculateInSampleSize(scale));

            // First check for missing tiles - if there are any we need the base layer underneath to avoid gaps
            boolean hasMissingTiles = false;
            for (Map.Entry<Integer, List<Tile>> tileMapEntry : tileMap.entrySet()) {
                if (tileMapEntry.getKey() == sampleSize) {
                    for (Tile tile : tileMapEntry.getValue()) {
                        if (tile.visible && (tile.loading || tile.bitmap == null)) {
                            hasMissingTiles = true;
                        }
                    }
                }
            }

            // Render all loaded tiles. LinkedHashMap used for bottom up rendering - lower res tiles underneath.
            for (Map.Entry<Integer, List<Tile>> tileMapEntry : tileMap.entrySet()) {
                if (tileMapEntry.getKey() == sampleSize || hasMissingTiles) {
                    for (Tile tile : tileMapEntry.getValue()) {
                        sourceToViewRect(tile.sRect, tile.vRect);
                        if (!tile.loading && tile.bitmap != null) {
                            if (tileBgPaint != null) {
                                canvas.drawRect(tile.vRect, tileBgPaint);
                            }
                            if (matrix == null) { matrix = new Matrix(); }
                            matrix.reset();
                            setMatrixArray(srcArray, 0, 0, tile.bitmap.getWidth(), 0, tile.bitmap.getWidth(), tile.bitmap.getHeight(), 0, tile.bitmap.getHeight());
                            if (getRequiredRotation() == ImageSource.ORIENTATION_0) {
                                setMatrixArray(dstArray, tile.vRect.left, tile.vRect.top, tile.vRect.right, tile.vRect.top, tile.vRect.right, tile.vRect.bottom, tile.vRect.left, tile.vRect.bottom);
                            } else if (getRequiredRotation() == ImageSource.ORIENTATION_90) {
                                setMatrixArray(dstArray, tile.vRect.right, tile.vRect.top, tile.vRect.right, tile.vRect.bottom, tile.vRect.left, tile.vRect.bottom, tile.vRect.left, tile.vRect.top);
                            } else if (getRequiredRotation() == ImageSource.ORIENTATION_180) {
                                setMatrixArray(dstArray, tile.vRect.right, tile.vRect.bottom, tile.vRect.left, tile.vRect.bottom, tile.vRect.left, tile.vRect.top, tile.vRect.right, tile.vRect.top);
                            } else if (getRequiredRotation() == ImageSource.ORIENTATION_270) {
                                setMatrixArray(dstArray, tile.vRect.left, tile.vRect.bottom, tile.vRect.left, tile.vRect.top, tile.vRect.right, tile.vRect.top, tile.vRect.right, tile.vRect.bottom);
                            }
                            matrix.setPolyToPoly(srcArray, 0, dstArray, 0, 4);
                            canvas.drawBitmap(tile.bitmap, matrix, bitmapPaint);
                            if (debug) {
                                canvas.drawRect(tile.vRect, debugLinePaint);
                            }
                        } else if (tile.loading && debug) {
                            canvas.drawText("LOADING", tile.vRect.left + px(5), tile.vRect.top + px(35), debugTextPaint);
                        }
                        if (tile.visible && debug) {
                            canvas.drawText("ISS " + tile.sampleSize + " RECT " + tile.sRect.top + "," + tile.sRect.left + "," + tile.sRect.bottom + "," + tile.sRect.right, tile.vRect.left + px(5), tile.vRect.top + px(15), debugTextPaint);
                        }
                    }
                }
            }

        } else if (bitmap != null && !bitmap.isRecycled()) {

            float xScale = scale, yScale = scale;
            if (bitmapIsPreview) {
                xScale = scale * ((float)sWidth/bitmap.getWidth());
                yScale = scale * ((float)sHeight/bitmap.getHeight());
            }

            if (matrix == null) { matrix = new Matrix(); }
            matrix.reset();
            matrix.postScale(xScale, yScale);
            matrix.postRotate(getRequiredRotation());
            matrix.postTranslate(vTranslate.x, vTranslate.y);

            if (getRequiredRotation() == ImageSource.ORIENTATION_180) {
                matrix.postTranslate(scale * sWidth, scale * sHeight);
            } else if (getRequiredRotation() == ImageSource.ORIENTATION_90) {
                matrix.postTranslate(scale * sHeight, 0);
            } else if (getRequiredRotation() == ImageSource.ORIENTATION_270) {
                matrix.postTranslate(0, scale * sWidth);
            }

            if (tileBgPaint != null) {
                if (sRect == null) { sRect = new RectF(); }
                sRect.set(0f, 0f, bitmapIsPreview ? bitmap.getWidth() : sWidth, bitmapIsPreview ? bitmap.getHeight() : sHeight);
                matrix.mapRect(sRect);
                canvas.drawRect(sRect, tileBgPaint);
            }
            canvas.drawBitmap(bitmap, matrix, bitmapPaint);

        }

        if (debug) {
            canvas.drawText("Scale: " + String.format(Locale.ENGLISH, "%.2f", scale) + " (" + String.format(Locale.ENGLISH, "%.2f", minScale()) + " - " + String.format(Locale.ENGLISH, "%.2f", maxScale) + ")", px(5), px(15), debugTextPaint);
            canvas.drawText("Translate: " + String.format(Locale.ENGLISH, "%.2f", vTranslate.x) + ":" + String.format(Locale.ENGLISH, "%.2f", vTranslate.y), px(5), px(30), debugTextPaint);
            PointF center = getCenter();
            //noinspection ConstantConditions
            canvas.drawText("Source center: " + String.format(Locale.ENGLISH, "%.2f", center.x) + ":" + String.format(Locale.ENGLISH, "%.2f", center.y), px(5), px(45), debugTextPaint);
            if (anim != null) {
                PointF vCenterStart = sourceToViewCoord(anim.sCenterStart);
                PointF vCenterEndRequested = sourceToViewCoord(anim.sCenterEndRequested);
                PointF vCenterEnd = sourceToViewCoord(anim.sCenterEnd);
                //noinspection ConstantConditions
                canvas.drawCircle(vCenterStart.x, vCenterStart.y, px(10), debugLinePaint);
                debugLinePaint.setColor(Color.RED);
                //noinspection ConstantConditions
                canvas.drawCircle(vCenterEndRequested.x, vCenterEndRequested.y, px(20), debugLinePaint);
                debugLinePaint.setColor(Color.BLUE);
                //noinspection ConstantConditions
                canvas.drawCircle(vCenterEnd.x, vCenterEnd.y, px(25), debugLinePaint);
                debugLinePaint.setColor(Color.CYAN);
                canvas.drawCircle(getWidth() / 2, getHeight() / 2, px(30), debugLinePaint);
            }
            if (vCenterStart != null) {
                debugLinePaint.setColor(Color.RED);
                canvas.drawCircle(vCenterStart.x, vCenterStart.y, px(20), debugLinePaint);
            }
            if (quickScaleSCenter != null) {
                debugLinePaint.setColor(Color.BLUE);
                canvas.drawCircle(sourceToViewX(quickScaleSCenter.x), sourceToViewY(quickScaleSCenter.y), px(35), debugLinePaint);
            }
            if (quickScaleVStart != null && isQuickScaling) {
                debugLinePaint.setColor(Color.CYAN);
                canvas.drawCircle(quickScaleVStart.x, quickScaleVStart.y, px(30), debugLinePaint);
            }
            debugLinePaint.setColor(Color.MAGENTA);
        }
    }

    /**
     * Helper method for setting the values of a tile matrix array.
     */
    private void setMatrixArray(float[] array, float f0, float f1, float f2, float f3, float f4, float f5, float f6, float f7) {
        array[0] = f0;
        array[1] = f1;
        array[2] = f2;
        array[3] = f3;
        array[4] = f4;
        array[5] = f5;
        array[6] = f6;
        array[7] = f7;
    }

    /**
     * Checks whether the base layer of tiles or full size bitmap is ready.
     */
    private boolean isBaseLayerReady() {
        if (bitmap != null && !bitmapIsPreview) {
            return true;
        } else if (tileMap != null) {
            boolean baseLayerReady = true;
            for (Map.Entry<Integer, List<Tile>> tileMapEntry : tileMap.entrySet()) {
                if (tileMapEntry.getKey() == fullImageSampleSize) {
                    for (Tile tile : tileMapEntry.getValue()) {
                        if (tile.loading || tile.bitmap == null) {
                            baseLayerReady = false;
                        }
                    }
                }
            }
            return baseLayerReady;
        }
        return false;
    }

    /**
     * Check whether view and image dimensions are known and either a preview, full size image or
     * base layer tiles are loaded. First time, send ready event to listener. The next draw will
     * display an image.
     */
    private boolean checkReady() {
        boolean ready = getWidth() > 0 && getHeight() > 0 && sWidth > 0 && sHeight > 0 && (bitmap != null || isBaseLayerReady());
        if (!readySent && ready) {
            preDraw();
            readySent = true;
            onReady();
            if (onImageEventListener != null) {
                onImageEventListener.onReady();
            }
        }
        return ready;
    }

    /**
     * Check whether either the full size bitmap or base layer tiles are loaded. First time, send image
     * loaded event to listener.
     */
    private boolean checkImageLoaded() {
        boolean imageLoaded = isBaseLayerReady();
        if (!imageLoadedSent && imageLoaded) {
            preDraw();
            imageLoadedSent = true;
            onImageLoaded();
            if (onImageEventListener != null) {
                onImageEventListener.onImageLoaded(new WeakReference<>(bitmap));
            }
        }
        return imageLoaded;
    }

    /**
     * Creates Paint objects once when first needed.
     */
    private void createPaints() {
        if (bitmapPaint == null) {
            bitmapPaint = new Paint();
            bitmapPaint.setAntiAlias(true);
            bitmapPaint.setFilterBitmap(true);
            bitmapPaint.setDither(true);
        }
        if ((debugTextPaint == null || debugLinePaint == null) && debug) {
            debugTextPaint = new Paint();
            debugTextPaint.setTextSize(px(12));
            debugTextPaint.setColor(Color.MAGENTA);
            debugTextPaint.setStyle(Style.FILL);
            debugLinePaint = new Paint();
            debugLinePaint.setColor(Color.MAGENTA);
            debugLinePaint.setStyle(Style.STROKE);
            debugLinePaint.setStrokeWidth(px(1));
        }
    }

    /**
     * Called on first draw when the view has dimensions. Calculates the initial sample size and starts async loading of
     * the base layer image - the whole source subsampled as necessary.
     */
    private synchronized void initialiseBaseLayer(@NonNull Point maxTileDimensions) {
        debug("initialiseBaseLayer maxTileDimensions=%dx%d", maxTileDimensions.x, maxTileDimensions.y);

        satTemp = new ScaleAndTranslate(0f, new PointF(0, 0));
        fitToBounds(true, satTemp);
//
//        // Load double resolution - next level will be split into four tiles and at the center all four are required,
//        // so don't bother with tiling until the next level 16 tiles are needed.
        fullImageSampleSize = calculateInSampleSize(satTemp.scale);
        if (fullImageSampleSize > 1) {
            fullImageSampleSize /= 2;
        }

        if (fullImageSampleSize == 1 && sRegion == null && sWidth() < maxTileDimensions.x && sHeight() < maxTileDimensions.y) {
//            // Whole image is required at native resolution, and is smaller than the canvas max bitmap size.
//            // Use BitmapDecoder for better image support.
            baseLayerLoaded = true;
            int sampleSize = decoder.getWidth() / this.getWidth();
            BitmapLoadTask task = new BitmapLoadTask(this, getContext(), decoder, source, sampleSize, false);
            execute(task);

        } else {

            initialiseTileMap(maxTileDimensions);

            List<Tile> baseGrid = tileMap.get(fullImageSampleSize);
            for (Tile baseTile : baseGrid) {
                TileLoadTask task = new TileLoadTask(this, decoder, baseTile);
                execute(task);
            }
            refreshRequiredTiles(true);

        }

    }

    /**
     * Loads the optimum tiles for display at the current scale and translate, so the screen can be filled with tiles
     * that are at least as high resolution as the screen. Frees up bitmaps that are now off the screen.
     * @param load Whether to load the new tiles needed. Use false while scrolling/panning for performance.
     */
    private void refreshRequiredTiles(boolean load) {
        if (decoder == null || tileMap == null) { return; }

        int sampleSize = Math.min(fullImageSampleSize, calculateInSampleSize(scale));

        // Load tiles of the correct sample size that are on screen. Discard tiles off screen, and those that are higher
        // resolution than required, or lower res than required but not the base layer, so the base layer is always present.
        for (Map.Entry<Integer, List<Tile>> tileMapEntry : tileMap.entrySet()) {
            for (Tile tile : tileMapEntry.getValue()) {
                if (tile.sampleSize < sampleSize || (tile.sampleSize > sampleSize && tile.sampleSize != fullImageSampleSize)) {
                    tile.visible = false;
                    if (tile.bitmap != null) {
                        tile.bitmap.recycle();
                        tile.bitmap = null;
                    }
                }
                if (tile.sampleSize == sampleSize) {
                    if (tileVisible(tile)) {
                        tile.visible = true;
                        if (!tile.loading && tile.bitmap == null && load) {
                            TileLoadTask task = new TileLoadTask(this, decoder, tile);
                            execute(task);
                        }
                    } else if (tile.sampleSize != fullImageSampleSize) {
                        tile.visible = false;
                        if (tile.bitmap != null) {
                            tile.bitmap.recycle();
                            tile.bitmap = null;
                        }
                    }
                } else if (tile.sampleSize == fullImageSampleSize) {
                    tile.visible = true;
                }
            }
        }

    }

    /**
     * Determine whether tile is visible.
     */
    private boolean tileVisible(Tile tile) {
        float sVisLeft = viewToSourceX(0),
            sVisRight = viewToSourceX(getWidth()),
            sVisTop = viewToSourceY(0),
            sVisBottom = viewToSourceY(getHeight());
        return !(sVisLeft > tile.sRect.right || tile.sRect.left > sVisRight || sVisTop > tile.sRect.bottom || tile.sRect.top > sVisBottom);
    }

    /**
     * Sets scale and translate ready for the next draw.
     */
    private void preDraw() {
        if (getWidth() == 0 || getHeight() == 0 || sWidth <= 0 || sHeight <= 0) {
            return;
        }

        // If waiting to translate to new center position, set translate now
        if (sPendingCenter != null && pendingScale != null) {
            scale = pendingScale;
            if (vTranslate == null) {
                vTranslate = new PointF();
            }
            vTranslate.x = (getWidth()/2) - (scale * sPendingCenter.x);
            vTranslate.y = (getHeight()/2) - (scale * sPendingCenter.y);
            sPendingCenter = null;
            pendingScale = null;
            fitToBounds(true);
            refreshRequiredTiles(true);
        }

        // On first display of base image set up position, and in other cases make sure scale is correct.
        fitToBounds(false);
    }

    /**
     * Calculates sample size to fit the source image in given bounds.
     */
    private int calculateInSampleSize(float scale) {
        if (minimumTileDpi > 0) {
            DisplayMetrics metrics = getResources().getDisplayMetrics();
            float averageDpi = (metrics.xdpi + metrics.ydpi)/2;
            scale = (minimumTileDpi/averageDpi) * scale;
        }

        int reqWidth = (int)(sWidth() * scale);
        int reqHeight = (int)(sHeight() * scale);

        // Raw height and width of image
        int inSampleSize = 1;
        if (reqWidth == 0 || reqHeight == 0) {
            return 32;
        }

        if (sHeight() > reqHeight || sWidth() > reqWidth) {

            // Calculate ratios of height and width to requested height and width
            final int heightRatio = Math.round((float) sHeight() / (float) reqHeight);
            final int widthRatio = Math.round((float) sWidth() / (float) reqWidth);

            // Choose the smallest ratio as inSampleSize value, this will guarantee
            // a final image with both dimensions larger than or equal to the
            // requested height and width.
            inSampleSize = heightRatio < widthRatio ? heightRatio : widthRatio;
        }

        // We want the actual sample size that will be used, so round down to nearest power of 2.
        int power = 1;
        while (power * 2 < inSampleSize) {
            power = power * 2;
        }

        return power;
    }

    /**
     * Adjusts hypothetical future scale and translate values to keep scale within the allowed range and the image on screen. Minimum scale
     * is set so one dimension fills the view and the image is centered on the other dimension. Used to calculate what the target of an
     * animation should be.
     * @param center Whether the image should be centered in the dimension it's too small to fill. While animating this can be false to avoid changes in direction as bounds are reached.
     * @param sat The scale we want and the translation we're aiming for. The values are adjusted to be valid.
     */
    private void fitToBounds(boolean center, ScaleAndTranslate sat) {
        if (panLimit == PAN_LIMIT_OUTSIDE && isReady()) {
            center = false;
        }

        PointF vTranslate = sat.vTranslate;
        float scale = limitedScale(sat.scale);
        float scaleWidth = scale * sWidth();
        float scaleHeight = scale * sHeight();

        if (panLimit == PAN_LIMIT_CENTER && isReady()) {
            vTranslate.x = Math.max(vTranslate.x, getWidth()/2 - scaleWidth);
            vTranslate.y = Math.max(vTranslate.y, getHeight()/2 - scaleHeight);
        } else if (center) {
            vTranslate.x = Math.max(vTranslate.x, getWidth() - scaleWidth);
            vTranslate.y = Math.max(vTranslate.y, getHeight() - scaleHeight);
        } else {
            vTranslate.x = Math.max(vTranslate.x, -scaleWidth);
            vTranslate.y = Math.max(vTranslate.y, -scaleHeight);
        }

        // Asymmetric padding adjustments
        float xPaddingRatio = getPaddingLeft() > 0 || getPaddingRight() > 0 ? getPaddingLeft()/(float)(getPaddingLeft() + getPaddingRight()) : 0.5f;
        float yPaddingRatio = getPaddingTop() > 0 || getPaddingBottom() > 0 ? getPaddingTop()/(float)(getPaddingTop() + getPaddingBottom()) : 0.5f;

        float maxTx;
        float maxTy;
        if (panLimit == PAN_LIMIT_CENTER && isReady()) {
            maxTx = Math.max(0, getWidth()/2);
            maxTy = Math.max(0, getHeight()/2);
        } else if (center) {
            maxTx = Math.max(0, (getWidth() - scaleWidth) * xPaddingRatio);
            maxTy = Math.max(0, (getHeight() - scaleHeight) * yPaddingRatio);
        } else {
            maxTx = Math.max(0, getWidth());
            maxTy = Math.max(0, getHeight());
        }

        vTranslate.x = Math.min(vTranslate.x, maxTx);
        vTranslate.y = Math.min(vTranslate.y, maxTy);

        sat.scale = scale;
    }

    /**
     * Adjusts current scale and translate values to keep scale within the allowed range and the image on screen. Minimum scale
     * is set so one dimension fills the view and the image is centered on the other dimension.
     * @param center Whether the image should be centered in the dimension it's too small to fill. While animating this can be false to avoid changes in direction as bounds are reached.
     */
    private void fitToBounds(boolean center) {
        boolean init = false;
        if (vTranslate == null) {
            init = true;
            vTranslate = new PointF(0, 0);
        }
        if (satTemp == null) {
            satTemp = new ScaleAndTranslate(0, new PointF(0, 0));
        }
        satTemp.scale = scale;
        satTemp.vTranslate.set(vTranslate);
        fitToBounds(center, satTemp);
        scale = satTemp.scale;
        vTranslate.set(satTemp.vTranslate);
        if (init && minimumScaleType != SCALE_TYPE_START) {
            vTranslate.set(vTranslateForSCenter(sWidth()/2, sHeight()/2, scale));
        }
    }

    /**
     * Once source image and view dimensions are known, creates a map of sample size to tile grid.
     */
    private void initialiseTileMap(Point maxTileDimensions) {
        debug("initialiseTileMap maxTileDimensions=%dx%d", maxTileDimensions.x, maxTileDimensions.y);
        this.tileMap = new LinkedHashMap<>();
        int sampleSize = fullImageSampleSize;
        int xTiles = 1;
        int yTiles = 1;
        while (true) {
            int sTileWidth = sWidth()/xTiles;
            int sTileHeight = sHeight()/yTiles;
            int subTileWidth = sTileWidth/sampleSize;
            int subTileHeight = sTileHeight/sampleSize;
            while (subTileWidth + xTiles + 1 > maxTileDimensions.x || (subTileWidth > getWidth() * 1.25 && sampleSize < fullImageSampleSize)) {
                xTiles += 1;
                sTileWidth = sWidth()/xTiles;
                subTileWidth = sTileWidth/sampleSize;
            }
            while (subTileHeight + yTiles + 1 > maxTileDimensions.y || (subTileHeight > getHeight() * 1.25 && sampleSize < fullImageSampleSize)) {
                yTiles += 1;
                sTileHeight = sHeight()/yTiles;
                subTileHeight = sTileHeight/sampleSize;
            }
            List<Tile> tileGrid = new ArrayList<>(xTiles * yTiles);
            for (int x = 0; x < xTiles; x++) {
                for (int y = 0; y < yTiles; y++) {
                    Tile tile = new Tile();
                    tile.sampleSize = sampleSize;
                    tile.visible = sampleSize == fullImageSampleSize;
                    tile.sRect = new Rect(
                        x * sTileWidth,
                        y * sTileHeight,
                        x == xTiles - 1 ? sWidth() : (x + 1) * sTileWidth,
                        y == yTiles - 1 ? sHeight() : (y + 1) * sTileHeight
                    );
                    tile.vRect = new Rect(0, 0, 0, 0);
                    tile.fileSRect = new Rect(tile.sRect);
                    tileGrid.add(tile);
                }
            }
            tileMap.put(sampleSize, tileGrid);
            if (sampleSize == 1) {
                break;
            } else {
                sampleSize /= 2;
            }
        }
    }

    /**
     * Async task used to get image details without blocking the UI thread.
     */
    private static class TilesInitTask extends AsyncTask<Void, Void, int[]> {
        private final WeakReference<SubsamplingScaleImageView> viewRef;
        private final WeakReference<Context> contextRef;
        private final WeakReference<DecoderFactory<? extends ImageRegionDecoder>> decoderFactoryRef;
        private final ImageSource source;
        private ImageRegionDecoder decoder;
        private Exception exception;

        TilesInitTask(SubsamplingScaleImageView view, Context context, DecoderFactory<? extends ImageRegionDecoder> decoderFactory, ImageSource source) {
            this.viewRef = new WeakReference<>(view);
            this.contextRef = new WeakReference<>(context);
            this.decoderFactoryRef = new WeakReference<DecoderFactory<? extends ImageRegionDecoder>>(decoderFactory);
            this.source = source;
        }

        @Override
        protected int[] doInBackground(Void... params) {
            try {
                String sourceUri = source.toString();
                Context context = contextRef.get();
                DecoderFactory<? extends ImageRegionDecoder> decoderFactory = decoderFactoryRef.get();
                SubsamplingScaleImageView view = viewRef.get();
                if (context != null && decoderFactory != null && view != null) {
                    view.debug("TilesInitTask.doInBackground");
                    decoder = decoderFactory.make();
                    Point dimensions = decoder.init(context, source);
                    int sWidth = dimensions.x;
                    int sHeight = dimensions.y;
                    int exifOrientation = source.getExifOrientation(context);
                    if (view.sRegion != null) {
                        view.sRegion.left = Math.max(0, view.sRegion.left);
                        view.sRegion.top = Math.max(0, view.sRegion.top);
                        view.sRegion.right = Math.min(sWidth, view.sRegion.right);
                        view.sRegion.bottom = Math.min(sHeight, view.sRegion.bottom);
                        sWidth = view.sRegion.width();
                        sHeight = view.sRegion.height();
                    }
                    return new int[] { sWidth, sHeight, exifOrientation };
                }
            } catch (Exception e) {
                Log.e(TAG, "Failed to initialise bitmap decoder", e);
                this.exception = e;
            }
            return null;
        }

        @Override
        protected void onPostExecute(int[] xyo) {
            final SubsamplingScaleImageView view = viewRef.get();
            if (view != null) {
                if (decoder != null && xyo != null && xyo.length == 3) {
                    view.onTilesInited(decoder, xyo[0], xyo[1], xyo[2]);
                } else if (exception != null && view.onImageEventListener != null) {
                    view.onImageEventListener.onImageLoadError(exception);
                }
            }
        }
    }

    /**
     * Called by worker task when decoder is ready and image size and EXIF orientation is known.
     */
    private synchronized void onTilesInited(ImageRegionDecoder decoder, int sWidth, int sHeight, int sOrientation) {
        debug("onTilesInited sWidth=%d, sHeight=%d, sOrientation=%d", sWidth, sHeight, customOrientation);
        // If actual dimensions don't match the declared size, reset everything.
        if (this.sWidth > 0 && this.sHeight > 0 && (this.sWidth != sWidth || this.sHeight != sHeight)) {
            reset(false);
            if (bitmap != null) {
                if (!bitmapIsCached) {
                    bitmap.recycle();
                }
                bitmap = null;
                if (onImageEventListener != null && bitmapIsCached) {
                    onImageEventListener.onPreviewReleased();
                }
                bitmapIsPreview = false;
                bitmapIsCached = false;
            }
        }
        this.decoder = decoder;
        this.sWidth = sWidth;
        this.sHeight = sHeight;
        this.sOrientation = sOrientation;
        checkReady();
        if (!checkImageLoaded() && maxTileWidth > 0 && maxTileWidth != TILE_SIZE_AUTO && maxTileHeight > 0 && maxTileHeight != TILE_SIZE_AUTO && getWidth() > 0 && getHeight() > 0) {
            initialiseBaseLayer(new Point(maxTileWidth, maxTileHeight));
        }
        invalidate();
        requestLayout();
    }

    /**
     * Async task used to load images without blocking the UI thread.
     */
    private static class TileLoadTask extends AsyncTask<Void, Void, Bitmap> {
        private final WeakReference<SubsamplingScaleImageView> viewRef;
        private final WeakReference<ImageRegionDecoder> decoderRef;
        private final WeakReference<Tile> tileRef;
        private Exception exception;

        TileLoadTask(SubsamplingScaleImageView view, ImageRegionDecoder decoder, Tile tile) {
            this.viewRef = new WeakReference<>(view);
            this.decoderRef = new WeakReference<>(decoder);
            this.tileRef = new WeakReference<>(tile);
            tile.loading = true;
        }

        @Override
        protected Bitmap doInBackground(Void... params) {
            try {
                SubsamplingScaleImageView view = viewRef.get();
                ImageRegionDecoder decoder = decoderRef.get();
                Tile tile = tileRef.get();
                if (decoder != null && tile != null && view != null && decoder.isReady() && tile.visible) {
                    view.debug("TileLoadTask.doInBackground, tile.sRect=%s, tile.sampleSize=%d", tile.sRect, tile.sampleSize);
                    view.decoderLock.readLock().lock();
                    try {
                        if (decoder.isReady()) {
                            // Update tile's file sRect according to rotation
                            view.fileSRect(tile.sRect, tile.fileSRect);
                            if (view.sRegion != null) {
                                tile.fileSRect.offset(view.sRegion.left, view.sRegion.top);
                            }
                            return decoder.decodeRegion(tile.fileSRect, tile.sampleSize);
                        } else {
                            tile.loading = false;
                        }
                    } finally {
                        view.decoderLock.readLock().unlock();
                    }
                } else if (tile != null) {
                    tile.loading = false;
                }
            } catch (Exception e) {
                Log.e(TAG, "Failed to decode tile", e);
                this.exception = e;
            } catch (OutOfMemoryError e) {
                Log.e(TAG, "Failed to decode tile - OutOfMemoryError", e);
                this.exception = new RuntimeException(e);
            }
            return null;
        }

        @Override
        protected void onPostExecute(Bitmap bitmap) {
            final SubsamplingScaleImageView subsamplingScaleImageView = viewRef.get();
            final Tile tile = tileRef.get();
            if (subsamplingScaleImageView != null && tile != null) {
                if (bitmap != null) {
                    tile.bitmap = bitmap;
                    tile.loading = false;
                    subsamplingScaleImageView.onTileLoaded();
                } else if (exception != null && subsamplingScaleImageView.onImageEventListener != null) {
                    subsamplingScaleImageView.onImageEventListener.onTileLoadError(exception);
                }
            }
        }
    }

    /**
     * Called by worker task when a tile has loaded. Redraws the view.
     */
    private synchronized void onTileLoaded() {
        debug("onTileLoaded");
        checkReady();
        checkImageLoaded();
        if (isBaseLayerReady() && bitmap != null) {
            if (!bitmapIsCached) {
                bitmap.recycle();
            }
            bitmap = null;
            if (onImageEventListener != null && bitmapIsCached) {
                onImageEventListener.onPreviewReleased();
            }
            bitmapIsPreview = false;
            bitmapIsCached = false;
        }
        invalidate();
    }

    /**
     * Async task used to load bitmap without blocking the UI thread.
     */
    private static class BitmapLoadTask extends AsyncTask<Void, Void, Integer> {
        private final WeakReference<SubsamplingScaleImageView> viewRef;
        private final WeakReference<Context> contextRef;
        private final WeakReference<ImageRegionDecoder> decoderRef;
        private final ImageSource source;
        private final int sampleSize;
        private final boolean preview;
        private Bitmap bitmap;
        private Exception exception;

        BitmapLoadTask(SubsamplingScaleImageView view, Context context, ImageRegionDecoder decoder, ImageSource source, int sampleSize, boolean preview) {
            this.viewRef = new WeakReference<>(view);
            this.contextRef = new WeakReference<>(context);
            this.decoderRef = new WeakReference<>(decoder);
            this.source = source;
            this.preview = preview;
            this.sampleSize = sampleSize;
        }

        @Override
        protected Integer doInBackground(Void... params) {
            try {
                Context context = contextRef.get();
                ImageRegionDecoder decoder = decoderRef.get();

                SubsamplingScaleImageView view = viewRef.get();
                if (context != null && decoder != null && view != null) {
                    view.debug("BitmapLoadTask.doInBackground");
                    Rect fullImage = new Rect(0, 0, decoder.getWidth(), decoder.getHeight());
                    bitmap = decoder.decodeRegion(fullImage, sampleSize);
                    return source.getExifOrientation(context);
                }
            } catch (Exception e) {
                Log.e(TAG, "Failed to load bitmap", e);
                this.exception = e;
            } catch (OutOfMemoryError e) {
                Log.e(TAG, "Failed to load bitmap - OutOfMemoryError", e);
                this.exception = new RuntimeException(e);
            }
            return null;
        }

        @Override
        protected void onPostExecute(Integer orientation) {
            SubsamplingScaleImageView subsamplingScaleImageView = viewRef.get();
            if (subsamplingScaleImageView != null) {
                if (bitmap != null && orientation != null) {
                    if (preview) {
                        subsamplingScaleImageView.onPreviewLoaded(bitmap);
                    } else {
                        subsamplingScaleImageView.onImageLoaded(bitmap, orientation, false);
                    }
                } else if (exception != null && subsamplingScaleImageView.onImageEventListener != null) {
                    if (preview) {
                        subsamplingScaleImageView.onImageEventListener.onPreviewLoadError(exception);
                    } else {
                        subsamplingScaleImageView.onImageEventListener.onImageLoadError(exception);
                    }
                }
            }
        }
    }

    /**
     * Called by worker task when preview image is loaded.
     */
    private synchronized void onPreviewLoaded(Bitmap previewBitmap) {
        debug("onPreviewLoaded");
        if (bitmap != null || imageLoadedSent) {
            previewBitmap.recycle();
            return;
        }
        if (pRegion != null) {
            bitmap = Bitmap.createBitmap(previewBitmap, pRegion.left, pRegion.top, pRegion.width(), pRegion.height());
        } else {
            bitmap = previewBitmap;
        }
        bitmapIsPreview = true;
        if (checkReady()) {
            invalidate();
            requestLayout();
        }
    }

    /**
     * Called by worker task when full size image bitmap is ready (tiling is disabled).
     */
    private synchronized void onImageLoaded(Bitmap bitmap, int sOrientation, boolean bitmapIsCached) {
        debug("onImageLoaded");
        // If actual dimensions don't match the declared size, reset everything.
        if (this.sWidth > 0 && this.sHeight > 0 && (this.sWidth != bitmap.getWidth() || this.sHeight != bitmap.getHeight())) {
            reset(false);
        }
        if (this.bitmap != null && !this.bitmapIsCached) {
            this.bitmap.recycle();
        }

        if (this.bitmap != null && this.bitmapIsCached && onImageEventListener!=null) {
            onImageEventListener.onPreviewReleased();
        }

        this.bitmapIsPreview = false;
        this.bitmapIsCached = bitmapIsCached;
        this.bitmap = bitmap;
        this.sWidth = bitmap.getWidth();
        this.sHeight = bitmap.getHeight();
        this.sOrientation = sOrientation;
        boolean ready = checkReady();
        boolean imageLoaded = checkImageLoaded();
        if (ready || imageLoaded) {
            invalidate();
            requestLayout();
        }
    }

    private void execute(AsyncTask<Void, Void, ?> asyncTask) {
        asyncTask.executeOnExecutor(executor);
    }

    private static class Tile {

        private Rect sRect;
        private int sampleSize;
        private Bitmap bitmap;
        private boolean loading;
        private boolean visible;

        // Volatile fields instantiated once then updated before use to reduce GC.
        private Rect vRect;
        private Rect fileSRect;

    }

    private static class Anim {

        private float scaleStart; // Scale at start of anim
        private float scaleEnd; // Scale at end of anim (target)
        private PointF sCenterStart; // Source center point at start
        private PointF sCenterEnd; // Source center point at end, adjusted for pan limits
        private PointF sCenterEndRequested; // Source center point that was requested, without adjustment
        private PointF vFocusStart; // View point that was double tapped
        private PointF vFocusEnd; // Where the view focal point should be moved to during the anim
        private long duration = 500; // How long the anim takes
        private boolean interruptible = true; // Whether the anim can be interrupted by a touch
        private int easing = EASE_IN_OUT_QUAD; // Easing style
        private int origin = ORIGIN_ANIM; // Animation origin (API, double tap or fling)
        private long time = System.currentTimeMillis(); // Start time
        private OnAnimationEventListener listener; // Event listener

    }

    private static class ScaleAndTranslate {
        private ScaleAndTranslate(float scale, PointF vTranslate) {
            this.scale = scale;
            this.vTranslate = vTranslate;
        }
        private float scale;
        private final PointF vTranslate;
    }

    /**
     * Set scale, center and orientation from saved state.
     */
    private void restoreState(ImageViewState state) {
        if (state != null && ImageSource.VALID_ORIENTATIONS.contains(state.getOrientation())) {
            this.customOrientation = state.getOrientation();
            this.pendingScale = state.getScale();
            this.sPendingCenter = state.getCenter();
            invalidate();
        }
    }

    /**
     * By default the View automatically calculates the optimal tile size. Set this to override this, and force an upper limit to the dimensions of the generated tiles. Passing {@link #TILE_SIZE_AUTO} will re-enable the default behaviour.
     *
     * @param maxPixels Maximum tile size X and Y in pixels.
     */
    public void setMaxTileSize(int maxPixels) {
        this.maxTileWidth = maxPixels;
        this.maxTileHeight = maxPixels;
    }

    /**
     * By default the View automatically calculates the optimal tile size. Set this to override this, and force an upper limit to the dimensions of the generated tiles. Passing {@link #TILE_SIZE_AUTO} will re-enable the default behaviour.
     *
     * @param maxPixelsX Maximum tile width.
     * @param maxPixelsY Maximum tile height.
     */
    public void setMaxTileSize(int maxPixelsX, int maxPixelsY) {
        this.maxTileWidth = maxPixelsX;
        this.maxTileHeight = maxPixelsY;
    }

    /**
     * Use canvas max bitmap width and height instead of the default 2048, to avoid redundant tiling.
     */
    @NonNull
    private Point getMaxBitmapDimensions(Canvas canvas) {
        return new Point(Math.min(canvas.getMaximumBitmapWidth(), maxTileWidth), Math.min(canvas.getMaximumBitmapHeight(), maxTileHeight));
    }

    /**
     * Get source width taking rotation into account.
     */
    @SuppressWarnings("SuspiciousNameCombination")
    private int sWidth() {
        int rotation = getRequiredRotation();
        if (rotation == 90 || rotation == 270) {
            return sHeight;
        } else {
            return sWidth;
        }
    }

    /**
     * Get source height taking rotation into account.
     */
    @SuppressWarnings("SuspiciousNameCombination")
    private int sHeight() {
        int rotation = getRequiredRotation();
        if (rotation == 90 || rotation == 270) {
            return sWidth;
        } else {
            return sHeight;
        }
    }

    /**
     * Converts source rectangle from tile, which treats the image file as if it were in the correct orientation already,
     * to the rectangle of the image that needs to be loaded.
     */
    @SuppressWarnings("SuspiciousNameCombination")
    @AnyThread
    private void fileSRect(Rect sRect, Rect target) {
        if (getRequiredRotation() == 0) {
            target.set(sRect);
        } else if (getRequiredRotation() == 90) {
            target.set(sRect.top, sHeight - sRect.right, sRect.bottom, sHeight - sRect.left);
        } else if (getRequiredRotation() == 180) {
            target.set(sWidth - sRect.right, sHeight - sRect.bottom, sWidth - sRect.left, sHeight - sRect.top);
        } else {
            target.set(sWidth - sRect.bottom, sRect.left, sWidth - sRect.top, sRect.right);
        }
    }

    /**
     * Determines the rotation to be applied to tiles, based on EXIF orientation or chosen setting.
     */
    @AnyThread
    private int getRequiredRotation() {
        return customOrientation > 0 ? customOrientation : sOrientation;
    }

    /**
     * Pythagoras distance between two points.
     */
    private float distance(float x0, float x1, float y0, float y1) {
        float x = x0 - x1;
        float y = y0 - y1;
        return (float) Math.sqrt(x * x + y * y);
    }

    /**
     * Releases all resources the view is using and resets the state, nulling any fields that use significant memory.
     * After you have called this method, the view can be re-used by setting a new image. Settings are remembered
     * but state (scale and center) is forgotten. You can restore these yourself if required.
     */
    public void recycle() {
        reset(true);
        bitmapPaint = null;
        debugTextPaint = null;
        debugLinePaint = null;
        tileBgPaint = null;
    }

    /**
     * Convert screen to source x coordinate.
     */
    private float viewToSourceX(float vx) {
        if (vTranslate == null) { return Float.NaN; }
        return (vx - vTranslate.x)/scale;
    }

    /**
     * Convert screen to source y coordinate.
     */
    private float viewToSourceY(float vy) {
        if (vTranslate == null) { return Float.NaN; }
        return (vy - vTranslate.y)/scale;
    }

    /**
     * Converts a rectangle within the view to the corresponding rectangle from the source file, taking
     * into account the current scale, translation, orientation and clipped region. This can be used
     * to decode a bitmap from the source file.
     *
     * This method will only work when the image has fully initialised, after {@link #isReady()} returns
     * true. It is not guaranteed to work with preloaded bitmaps.
     *
     * The result is written to the fRect argument. Re-use a single instance for efficiency.
     * @param vRect rectangle representing the view area to interpret.
     * @param fRect rectangle instance to which the result will be written. Re-use for efficiency.
     */
    public void viewToFileRect(Rect vRect, Rect fRect) {
        if (vTranslate == null || !readySent) {
            return;
        }
        fRect.set(
                (int)viewToSourceX(vRect.left),
                (int)viewToSourceY(vRect.top),
                (int)viewToSourceX(vRect.right),
                (int)viewToSourceY(vRect.bottom));
        fileSRect(fRect, fRect);
        fRect.set(
                Math.max(0, fRect.left),
                Math.max(0, fRect.top),
                Math.min(sWidth, fRect.right),
                Math.min(sHeight, fRect.bottom)
        );
        if (sRegion != null) {
            fRect.offset(sRegion.left, sRegion.top);
        }
    }

    /**
     * Find the area of the source file that is currently visible on screen, taking into account the
     * current scale, translation, orientation and clipped region. This is a convenience method; see
     * {@link #viewToFileRect(Rect, Rect)}.
     * @param fRect rectangle instance to which the result will be written. Re-use for efficiency.
     */
    public void visibleFileRect(Rect fRect) {
        if (vTranslate == null || !readySent) {
            return;
        }
        fRect.set(0, 0, getWidth(), getHeight());
        viewToFileRect(fRect, fRect);
    }

    /**
     * Convert screen coordinate to source coordinate.
     * @param vxy view X/Y coordinate.
     * @return a coordinate representing the corresponding source coordinate.
     */
    @Nullable
    public final PointF viewToSourceCoord(PointF vxy) {
        return viewToSourceCoord(vxy.x, vxy.y, new PointF());
    }

    /**
     * Convert screen coordinate to source coordinate.
     * @param vx view X coordinate.
     * @param vy view Y coordinate.
     * @return a coordinate representing the corresponding source coordinate.
     */
    @Nullable
    public final PointF viewToSourceCoord(float vx, float vy) {
        return viewToSourceCoord(vx, vy, new PointF());
    }

    /**
     * Convert screen coordinate to source coordinate.
     * @param vxy view coordinates to convert.
     * @param sTarget target object for result. The same instance is also returned.
     * @return source coordinates. This is the same instance passed to the sTarget param.
     */
    @Nullable
    public final PointF viewToSourceCoord(PointF vxy, @NonNull PointF sTarget) {
        return viewToSourceCoord(vxy.x, vxy.y, sTarget);
    }

    /**
     * Convert screen coordinate to source coordinate.
     * @param vx view X coordinate.
     * @param vy view Y coordinate.
     * @param sTarget target object for result. The same instance is also returned.
     * @return source coordinates. This is the same instance passed to the sTarget param.
     */
    @Nullable
    public final PointF viewToSourceCoord(float vx, float vy, @NonNull PointF sTarget) {
        if (vTranslate == null) {
            return null;
        }
        sTarget.set(viewToSourceX(vx), viewToSourceY(vy));
        return sTarget;
    }

    /**
     * Convert source to view x coordinate.
     */
    private float sourceToViewX(float sx) {
        if (vTranslate == null) { return Float.NaN; }
        return (sx * scale) + vTranslate.x;
    }

    /**
     * Convert source to view y coordinate.
     */
    private float sourceToViewY(float sy) {
        if (vTranslate == null) { return Float.NaN; }
        return (sy * scale) + vTranslate.y;
    }

    /**
     * Convert source coordinate to view coordinate.
     * @param sxy source coordinates to convert.
     * @return view coordinates.
     */
    @Nullable
    public final PointF sourceToViewCoord(PointF sxy) {
        return sourceToViewCoord(sxy.x, sxy.y, new PointF());
    }

    /**
     * Convert source coordinate to view coordinate.
     * @param sx source X coordinate.
     * @param sy source Y coordinate.
     * @return view coordinates.
     */
    @Nullable
    public final PointF sourceToViewCoord(float sx, float sy) {
        return sourceToViewCoord(sx, sy, new PointF());
    }

    /**
     * Convert source coordinate to view coordinate.
     * @param sxy source coordinates to convert.
     * @param vTarget target object for result. The same instance is also returned.
     * @return view coordinates. This is the same instance passed to the vTarget param.
     */
    @SuppressWarnings("UnusedReturnValue")
    @Nullable
    public final PointF sourceToViewCoord(PointF sxy, @NonNull PointF vTarget) {
        return sourceToViewCoord(sxy.x, sxy.y, vTarget);
    }

    /**
     * Convert source coordinate to view coordinate.
     * @param sx source X coordinate.
     * @param sy source Y coordinate.
     * @param vTarget target object for result. The same instance is also returned.
     * @return view coordinates. This is the same instance passed to the vTarget param.
     */
    @Nullable
    public final PointF sourceToViewCoord(float sx, float sy, @NonNull PointF vTarget) {
        if (vTranslate == null) {
            return null;
        }
        vTarget.set(sourceToViewX(sx), sourceToViewY(sy));
        return vTarget;
    }

    /**
     * Convert source rect to screen rect, integer values.
     */
    private void sourceToViewRect(@NonNull Rect sRect, @NonNull Rect vTarget) {
        vTarget.set(
            (int)sourceToViewX(sRect.left),
            (int)sourceToViewY(sRect.top),
            (int)sourceToViewX(sRect.right),
            (int)sourceToViewY(sRect.bottom)
        );
    }

    /**
     * Get the translation required to place a given source coordinate at the center of the screen, with the center
     * adjusted for asymmetric padding. Accepts the desired scale as an argument, so this is independent of current
     * translate and scale. The result is fitted to bounds, putting the image point as near to the screen center as permitted.
     */
    @NonNull
    private PointF vTranslateForSCenter(float sCenterX, float sCenterY, float scale) {
        int vxCenter = getPaddingLeft() + (getWidth() - getPaddingRight() - getPaddingLeft())/2;
        int vyCenter = getPaddingTop() + (getHeight() - getPaddingBottom() - getPaddingTop())/2;
        if (satTemp == null) {
            satTemp = new ScaleAndTranslate(0, new PointF(0, 0));
        }
        satTemp.scale = scale;
        satTemp.vTranslate.set(vxCenter - (sCenterX * scale), vyCenter - (sCenterY * scale));
        fitToBounds(true, satTemp);
        return satTemp.vTranslate;
    }

    /**
     * Given a requested source center and scale, calculate what the actual center will have to be to keep the image in
     * pan limits, keeping the requested center as near to the middle of the screen as allowed.
     */
    @NonNull
    private PointF limitedSCenter(float sCenterX, float sCenterY, float scale, @NonNull PointF sTarget) {
        PointF vTranslate = vTranslateForSCenter(sCenterX, sCenterY, scale);
        int vxCenter = getPaddingLeft() + (getWidth() - getPaddingRight() - getPaddingLeft())/2;
        int vyCenter = getPaddingTop() + (getHeight() - getPaddingBottom() - getPaddingTop())/2;
        float sx = (vxCenter - vTranslate.x)/scale;
        float sy = (vyCenter - vTranslate.y)/scale;
        sTarget.set(sx, sy);
        return sTarget;
    }

    /**
     * Returns the minimum allowed scale.
     */
    private float minScale() {
        int vPadding = getPaddingBottom() + getPaddingTop();
        int hPadding = getPaddingLeft() + getPaddingRight();
        if (minimumScaleType == SCALE_TYPE_CENTER_CROP || minimumScaleType == SCALE_TYPE_START) {
            return Math.max((getWidth() - hPadding) / (float) sWidth(), (getHeight() - vPadding) / (float) sHeight());
        } else if (minimumScaleType == SCALE_TYPE_CUSTOM && minScale > 0) {
            return minScale;
        } else {
            return Math.min((getWidth() - hPadding) / (float) sWidth(), (getHeight() - vPadding) / (float) sHeight());
        }
    }

    /**
     * Adjust a requested scale to be within the allowed limits.
     */
    private float limitedScale(float targetScale) {
        targetScale = Math.max(minScale(), targetScale);
        targetScale = Math.min(maxScale, targetScale);
        return targetScale;
    }

    /**
     * Apply a selected type of easing.
     * @param type Easing type, from static fields
     * @param time Elapsed time
     * @param from Start value
     * @param change Target value
     * @param duration Anm duration
     * @return Current value
     */
    private float ease(int type, long time, float from, float change, long duration) {
        switch (type) {
            case EASE_IN_OUT_QUAD:
                return easeInOutQuad(time, from, change, duration);
            case EASE_OUT_QUAD:
                return easeOutQuad(time, from, change, duration);
            default:
                throw new IllegalStateException("Unexpected easing type: " + type);
        }
    }

    /**
     * Quadratic easing for fling. With thanks to Robert Penner - http://gizma.com/easing/
     * @param time Elapsed time
     * @param from Start value
     * @param change Target value
     * @param duration Anm duration
     * @return Current value
     */
    private float easeOutQuad(long time, float from, float change, long duration) {
        float progress = (float)time/(float)duration;
        return -change * progress*(progress-2) + from;
    }

    /**
     * Quadratic easing for scale and center animations. With thanks to Robert Penner - http://gizma.com/easing/
     * @param time Elapsed time
     * @param from Start value
     * @param change Target value
     * @param duration Anm duration
     * @return Current value
     */
    private float easeInOutQuad(long time, float from, float change, long duration) {
        float timeF = time/(duration/2f);
        if (timeF < 1) {
            return (change/2f * timeF * timeF) + from;
        } else {
            timeF--;
            return (-change/2f) * (timeF * (timeF - 2) - 1) + from;
        }
    }

    /**
     * Debug logger
     */
    @AnyThread
    private void debug(String message, Object... args) {
        if (debug) {
            Log.d(TAG, String.format(message, args));
        }
    }

    /**
     * For debug overlays. Scale pixel value according to screen density.
     */
    private int px(int px) {
        return (int)(density * px);
    }

    /**
     *
     * Swap the default region decoder implementation for one of your own. You must do this before setting the image file or
     * asset, and you cannot use a custom decoder when using layout XML to set an asset name. Your class must have a
     * public default constructor.
     * @param regionDecoderClass The {@link ImageRegionDecoder} implementation to use.
     */
    public final void setRegionDecoderClass(@NonNull Class<? extends ImageRegionDecoder> regionDecoderClass) {
        //noinspection ConstantConditions
        if (regionDecoderClass == null) {
            throw new IllegalArgumentException("Decoder class cannot be set to null");
        }
        this.regionDecoderFactory = new CompatDecoderFactory<>(regionDecoderClass);
    }

    /**
     * Swap the default region decoder implementation for one of your own. You must do this before setting the image file or
     * asset, and you cannot use a custom decoder when using layout XML to set an asset name.
     * @param regionDecoderFactory The {@link DecoderFactory} implementation that produces {@link ImageRegionDecoder}
     *                             instances.
     */
    public final void setRegionDecoderFactory(@NonNull DecoderFactory<? extends ImageRegionDecoder> regionDecoderFactory) {
        //noinspection ConstantConditions
        if (regionDecoderFactory == null) {
            throw new IllegalArgumentException("Decoder factory cannot be set to null");
        }
        this.regionDecoderFactory = regionDecoderFactory;
    }

//    /**
//     * Swap the default bitmap decoder implementation for one of your own. You must do this before setting the image file or
//     * asset, and you cannot use a custom decoder when using layout XML to set an asset name. Your class must have a
//     * public default constructor.
//     * @param bitmapDecoderClass The {@link ImageDecoder} implementation to use.
//     */
//    public final void setBitmapDecoderClass(@NonNull Class<? extends ImageDecoder> bitmapDecoderClass) {
//        //noinspection ConstantConditions
//        if (bitmapDecoderClass == null) {
//            throw new IllegalArgumentException("Decoder class cannot be set to null");
//        }
//        this.bitmapDecoderFactory = new CompatDecoderFactory<>(bitmapDecoderClass);
//    }
//
//    /**
//     * Swap the default bitmap decoder implementation for one of your own. You must do this before setting the image file or
//     * asset, and you cannot use a custom decoder when using layout XML to set an asset name.
//     * @param bitmapDecoderFactory The {@link DecoderFactory} implementation that produces {@link ImageDecoder} instances.
//     */
//    public final void setBitmapDecoderFactory(@NonNull DecoderFactory<? extends ImageDecoder> bitmapDecoderFactory) {
//        //noinspection ConstantConditions
//        if (bitmapDecoderFactory == null) {
//            throw new IllegalArgumentException("Decoder factory cannot be set to null");
//        }
//        this.bitmapDecoderFactory = bitmapDecoderFactory;
//    }

    /**
     * Calculate how much further the image can be panned in each direction. The results are set on
     * the supplied {@link RectF} and expressed as screen pixels. For example, if the image cannot be
     * panned any further towards the left, the value of {@link RectF#left} will be set to 0.
     * @param vTarget target object for results. Re-use for efficiency.
     */
    public final void getPanRemaining(RectF vTarget) {
        if (!isReady()) {
            return;
        }

        float scaleWidth = scale * sWidth();
        float scaleHeight = scale * sHeight();

        if (panLimit == PAN_LIMIT_CENTER) {
            vTarget.top = Math.max(0, -(vTranslate.y - (getHeight() / 2)));
            vTarget.left = Math.max(0, -(vTranslate.x - (getWidth() / 2)));
            vTarget.bottom = Math.max(0, vTranslate.y - ((getHeight() / 2) - scaleHeight));
            vTarget.right = Math.max(0, vTranslate.x - ((getWidth() / 2) - scaleWidth));
        } else if (panLimit == PAN_LIMIT_OUTSIDE) {
            vTarget.top = Math.max(0, -(vTranslate.y - getHeight()));
            vTarget.left = Math.max(0, -(vTranslate.x - getWidth()));
            vTarget.bottom = Math.max(0, vTranslate.y + scaleHeight);
            vTarget.right = Math.max(0, vTranslate.x + scaleWidth);
        } else {
            vTarget.top = Math.max(0, -vTranslate.y);
            vTarget.left = Math.max(0, -vTranslate.x);
            vTarget.bottom = Math.max(0, (scaleHeight + vTranslate.y) - getHeight());
            vTarget.right = Math.max(0, (scaleWidth + vTranslate.x) - getWidth());
        }
    }

    /**
     * Set the pan limiting style. See static fields. Normally {@link #PAN_LIMIT_INSIDE} is best, for image galleries.
     * @param panLimit a pan limit constant. See static fields.
     */
    public final void setPanLimit(int panLimit) {
        if (!VALID_PAN_LIMITS.contains(panLimit)) {
            throw new IllegalArgumentException("Invalid pan limit: " + panLimit);
        }
        this.panLimit = panLimit;
        if (isReady()) {
            fitToBounds(true);
            invalidate();
        }
    }

    /**
     * Set the minimum scale type. See static fields. Normally {@link #SCALE_TYPE_CENTER_INSIDE} is best, for image galleries.
     * @param scaleType a scale type constant. See static fields.
     */
    public final void setMinimumScaleType(int scaleType) {
        if (!VALID_SCALE_TYPES.contains(scaleType)) {
            throw new IllegalArgumentException("Invalid scale type: " + scaleType);
        }
        this.minimumScaleType = scaleType;
        if (isReady()) {
            fitToBounds(true);
            invalidate();
        }
    }

    /**
     * Set the maximum scale allowed. A value of 1 means 1:1 pixels at maximum scale. You may wish to set this according
     * to screen density - on a retina screen, 1:1 may still be too small. Consider using {@link #setMinimumDpi(int)},
     * which is density aware.
     * @param maxScale maximum scale expressed as a source/view pixels ratio.
     */
    public final void setMaxScale(float maxScale) {
        this.maxScale = maxScale;
    }

    /**
     * Set the minimum scale allowed. A value of 1 means 1:1 pixels at minimum scale. You may wish to set this according
     * to screen density. Consider using {@link #setMaximumDpi(int)}, which is density aware.
     * @param minScale minimum scale expressed as a source/view pixels ratio.
     */
    public final void setMinScale(float minScale) {
        this.minScale = minScale;
    }

    /**
     * This is a screen density aware alternative to {@link #setMaxScale(float)}; it allows you to express the maximum
     * allowed scale in terms of the minimum pixel density. This avoids the problem of 1:1 scale still being
     * too small on a high density screen. A sensible starting point is 160 - the default used by this view.
     * @param dpi Source image pixel density at maximum zoom.
     */
    public final void setMinimumDpi(int dpi) {
        DisplayMetrics metrics = getResources().getDisplayMetrics();
        float averageDpi = (metrics.xdpi + metrics.ydpi)/2;
        setMaxScale(averageDpi/dpi);
    }

    /**
     * This is a screen density aware alternative to {@link #setMinScale(float)}; it allows you to express the minimum
     * allowed scale in terms of the maximum pixel density.
     * @param dpi Source image pixel density at minimum zoom.
     */
    public final void setMaximumDpi(int dpi) {
        DisplayMetrics metrics = getResources().getDisplayMetrics();
        float averageDpi = (metrics.xdpi + metrics.ydpi)/2;
        setMinScale(averageDpi / dpi);
    }

    /**
     * Returns the maximum allowed scale.
     * @return the maximum scale as a source/view pixels ratio.
     */
    public float getMaxScale() {
        return maxScale;
    }

    /**
     * Returns the minimum allowed scale.
     * @return the minimum scale as a source/view pixels ratio.
     */
    public final float getMinScale() {
        return minScale();
    }

    /**
     * By default, image tiles are at least as high resolution as the screen. For a retina screen this may not be
     * necessary, and may increase the likelihood of an OutOfMemoryError. This method sets a DPI at which higher
     * resolution tiles should be loaded. Using a lower number will on average use less memory but result in a lower
     * quality image. 160-240dpi will usually be enough. This should be called before setting the image source,
     * because it affects which tiles get loaded. When using an untiled source image this method has no effect.
     * @param minimumTileDpi Tile loading threshold.
     */
    public void setMinimumTileDpi(int minimumTileDpi) {
        DisplayMetrics metrics = getResources().getDisplayMetrics();
        float averageDpi = (metrics.xdpi + metrics.ydpi)/2;
        this.minimumTileDpi = (int)Math.min(averageDpi, minimumTileDpi);
        if (isReady()) {
            reset(false);
            invalidate();
        }
    }

    /**
     * Returns the source point at the center of the view.
     * @return the source coordinates current at the center of the view.
     */
    @Nullable
    public final PointF getCenter() {
        int mX = getWidth()/2;
        int mY = getHeight()/2;
        return viewToSourceCoord(mX, mY);
    }

    /**
     * Returns the current scale value.
     * @return the current scale as a source/view pixels ratio.
     */
    public final float getScale() {
        return scale;
    }

    /**
     * Externally change the scale and translation of the source image. This may be used with getCenter() and getScale()
     * to restore the scale and zoom after a screen rotate.
     * @param scale New scale to set.
     * @param sCenter New source image coordinate to center on the screen, subject to boundaries.
     */
    public final void setScaleAndCenter(float scale, @Nullable PointF sCenter) {
        this.anim = null;
        this.pendingScale = scale;
        this.sPendingCenter = sCenter;
        this.sRequestedCenter = sCenter;
        invalidate();
    }

    /**
     * Fully zoom out and return the image to the middle of the screen. This might be useful if you have a view pager
     * and want images to be reset when the user has moved to another page.
     */
    public final void resetScaleAndCenter() {
        this.anim = null;
        this.pendingScale = limitedScale(0);
        if (isReady()) {
            this.sPendingCenter = new PointF(sWidth()/2, sHeight()/2);
        } else {
            this.sPendingCenter = new PointF(0, 0);
        }
        invalidate();
    }

    /**
     * Call to find whether the view is initialised, has dimensions, and will display an image on
     * the next draw. If a preview has been provided, it may be the preview that will be displayed
     * and the full size image may still be loading. If no preview was provided, this is called once
     * the base layer tiles of the full size image are loaded.
     * @return true if the view is ready to display an image and accept touch gestures.
     */
    public final boolean isReady() {
        return readySent;
    }

    /**
     * Called once when the view is initialised, has dimensions, and will display an image on the
     * next draw. This is triggered at the same time as {@link OnImageEventListener#onReady()} but
     * allows a subclass to receive this event without using a listener.
     */
    @SuppressWarnings("EmptyMethod")
    protected void onReady() {

    }

    /**
     * Call to find whether the main image (base layer tiles where relevant) have been loaded. Before
     * this event the view is blank unless a preview was provided.
     * @return true if the main image (not the preview) has been loaded and is ready to display.
     */
    public final boolean isImageLoaded() {
        return imageLoadedSent;
    }

    /**
     * Called once when the full size image or its base layer tiles have been loaded.
     */
    @SuppressWarnings("EmptyMethod")
    protected void onImageLoaded() {

    }

    /**
     * Get source width, ignoring orientation. If {@link #getOrientation()} returns 90 or 270, you can use {@link #getSHeight()}
     * for the apparent width.
     * @return the source image width in pixels.
     */
    public final int getSWidth() {
        return sWidth;
    }

    /**
     * Get source height, ignoring orientation. If {@link #getOrientation()} returns 90 or 270, you can use {@link #getSWidth()}
     * for the apparent height.
     * @return the source image height in pixels.
     */
    public final int getSHeight() {
        return sHeight;
    }

    /**
     * Returns the orientation setting.
     * @return the orientation setting. See static fields.
     */
    public final int getOrientation() {
        return getRequiredRotation();
    }

    /**
     * Get the current state of the view (scale, center, orientation) for restoration after rotate. Will return null if
     * the view is not ready.
     * @return an {@link ImageViewState} instance representing the current position of the image. null if the view isn't ready.
     */
    @Nullable
    public final ImageViewState getState() {
        if (vTranslate != null && sWidth > 0 && sHeight > 0) {
            //noinspection ConstantConditions
            return new ImageViewState(getScale(), getCenter(), getOrientation());
        }
        return null;
    }

    /**
     * Returns true if zoom gesture detection is enabled.
     * @return true if zoom gesture detection is enabled.
     */
    public final boolean isZoomEnabled() {
        return zoomEnabled;
    }

    /**
     * Enable or disable zoom gesture detection. Disabling zoom locks the the current scale.
     * @param zoomEnabled true to enable zoom gestures, false to disable.
     */
    public final void setZoomEnabled(boolean zoomEnabled) {
        this.zoomEnabled = zoomEnabled;
    }

    /**
     * Returns true if double tap &amp; swipe to zoom is enabled.
     * @return true if double tap &amp; swipe to zoom is enabled.
     */
    public final boolean isQuickScaleEnabled() {
        return quickScaleEnabled;
    }

    /**
     * Enable or disable double tap &amp; swipe to zoom.
     * @param quickScaleEnabled true to enable quick scale, false to disable.
     */
    public final void setQuickScaleEnabled(boolean quickScaleEnabled) {
        this.quickScaleEnabled = quickScaleEnabled;
    }

    /**
     * Returns true if pan gesture detection is enabled.
     * @return true if pan gesture detection is enabled.
     */
    public final boolean isPanEnabled() {
        return panEnabled;
    }

    /**
     * Enable or disable pan gesture detection. Disabling pan causes the image to be centered. Pan
     * can still be changed from code.
     * @param panEnabled true to enable panning, false to disable.
     */
    public final void setPanEnabled(boolean panEnabled) {
        this.panEnabled = panEnabled;
        if (!panEnabled && vTranslate != null) {
            vTranslate.x = (getWidth()/2) - (scale * (sWidth()/2));
            vTranslate.y = (getHeight()/2) - (scale * (sHeight()/2));
            if (isReady()) {
                refreshRequiredTiles(true);
                invalidate();
            }
        }
    }

    /**
     * Set a solid color to render behind tiles, useful for displaying transparent PNGs.
     * @param tileBgColor Background color for tiles.
     */
    public final void setTileBackgroundColor(int tileBgColor) {
        if (Color.alpha(tileBgColor) == 0) {
            tileBgPaint = null;
        } else {
            tileBgPaint = new Paint();
            tileBgPaint.setStyle(Style.FILL);
            tileBgPaint.setColor(tileBgColor);
        }
        invalidate();
    }

    /**
     * Set the scale the image will zoom in to when double tapped. This also the scale point where a double tap is interpreted
     * as a zoom out gesture - if the scale is greater than 90% of this value, a double tap zooms out. Avoid using values
     * greater than the max zoom.
     * @param doubleTapZoomScale New value for double tap gesture zoom scale.
     */
    public final void setDoubleTapZoomScale(float doubleTapZoomScale) {
        this.doubleTapZoomScale = doubleTapZoomScale;
    }

    /**
     * A density aware alternative to {@link #setDoubleTapZoomScale(float)}; this allows you to express the scale the
     * image will zoom in to when double tapped in terms of the image pixel density. Values lower than the max scale will
     * be ignored. A sensible starting point is 160 - the default used by this view.
     * @param dpi New value for double tap gesture zoom scale.
     */
    public final void setDoubleTapZoomDpi(int dpi) {
        DisplayMetrics metrics = getResources().getDisplayMetrics();
        float averageDpi = (metrics.xdpi + metrics.ydpi)/2;
        setDoubleTapZoomScale(averageDpi/dpi);
    }

    /**
     * Set the type of zoom animation to be used for double taps. See static fields.
     * @param doubleTapZoomStyle New value for zoom style.
     */
    public final void setDoubleTapZoomStyle(int doubleTapZoomStyle) {
        if (!VALID_ZOOM_STYLES.contains(doubleTapZoomStyle)) {
            throw new IllegalArgumentException("Invalid zoom style: " + doubleTapZoomStyle);
        }
        this.doubleTapZoomStyle = doubleTapZoomStyle;
    }

    /**
     * Set the duration of the double tap zoom animation.
     * @param durationMs Duration in milliseconds.
     */
    public final void setDoubleTapZoomDuration(int durationMs) {
        this.doubleTapZoomDuration = Math.max(0, durationMs);
    }

    /**
     * <p>
     * Provide an {@link Executor} to be used for loading images. By default, {@link AsyncTask#THREAD_POOL_EXECUTOR}
     * is used to minimise contention with other background work the app is doing. You can also choose
     * to use {@link AsyncTask#SERIAL_EXECUTOR} if you want to limit concurrent background tasks.
     * Alternatively you can supply an {@link Executor} of your own to avoid any contention. It is
     * strongly recommended to use a single executor instance for the life of your application, not
     * one per view instance.
     * </p><p>
     * <b>Warning:</b> If you are using a custom implementation of {@link ImageRegionDecoder}, and you
     * supply an executor with more than one thread, you must make sure your implementation supports
     * multi-threaded bitmap decoding or has appropriate internal synchronization. From SDK 21, Android's
     * {@link android.graphics.BitmapRegionDecoder} uses an internal lock so it is thread safe but
     * there is no advantage to using multiple threads.
     * </p>
     * @param executor an {@link Executor} for image loading.
     */
    public void setExecutor(@NonNull Executor executor) {
        //noinspection ConstantConditions
        if (executor == null) {
            throw new NullPointerException("Executor must not be null");
        }
        this.executor = executor;
    }

    /**
     * Enable or disable eager loading of tiles that appear on screen during gestures or animations,
     * while the gesture or animation is still in progress. By default this is enabled to improve
     * responsiveness, but it can result in tiles being loaded and discarded more rapidly than
     * necessary and reduce the animation frame rate on old/cheap devices. Disable this on older
     * devices if you see poor performance. Tiles will then be loaded only when gestures and animations
     * are completed.
     * @param eagerLoadingEnabled true to enable loading during gestures, false to delay loading until gestures end
     */
    public void setEagerLoadingEnabled(boolean eagerLoadingEnabled) {
        this.eagerLoadingEnabled = eagerLoadingEnabled;
    }

    /**
     * Enables visual debugging, showing tile boundaries and sizes.
     * @param debug true to enable debugging, false to disable.
     */
    public final void setDebug(boolean debug) {
        this.debug = debug;
    }

    /**
     * Check if an image has been set. The image may not have been loaded and displayed yet.
     * @return If an image is currently set.
     */
    public boolean hasImage() {
        return source != null || bitmap != null;
    }

    /**
     * {@inheritDoc}
     */
    @Override
    public void setOnLongClickListener(OnLongClickListener onLongClickListener) {
        this.onLongClickListener = onLongClickListener;
    }

    /**
     * Add a listener allowing notification of load and error events. Extend {@link DefaultOnImageEventListener}
     * to simplify implementation.
     * @param onImageEventListener an {@link OnImageEventListener} instance.
     */
    public void setOnImageEventListener(OnImageEventListener onImageEventListener) {
        this.onImageEventListener = onImageEventListener;
    }

    /**
     * Add a listener for pan and zoom events. Extend {@link DefaultOnStateChangedListener} to simplify
     * implementation.
     * @param onStateChangedListener an {@link OnStateChangedListener} instance.
     */
    public void setOnStateChangedListener(OnStateChangedListener onStateChangedListener) {
        this.onStateChangedListener = onStateChangedListener;
    }

    private void sendStateChanged(float oldScale, PointF oldVTranslate, int origin) {
        if (onStateChangedListener != null && scale != oldScale) {
            onStateChangedListener.onScaleChanged(scale, origin);
        }
        if (onStateChangedListener != null && !vTranslate.equals(oldVTranslate)) {
            onStateChangedListener.onCenterChanged(getCenter(), origin);
        }
    }

    /**
     * Creates a panning animation builder, that when started will animate the image to place the given coordinates of
     * the image in the center of the screen. If doing this would move the image beyond the edges of the screen, the
     * image is instead animated to move the center point as near to the center of the screen as is allowed - it's
     * guaranteed to be on screen.
     * @param sCenter Target center point
     * @return {@link AnimationBuilder} instance. Call {@link SubsamplingScaleImageView.AnimationBuilder#start()} to start the anim.
     */
    @Nullable
    public AnimationBuilder animateCenter(PointF sCenter) {
        if (!isReady()) {
            return null;
        }
        return new AnimationBuilder(sCenter);
    }

    /**
     * Creates a scale animation builder, that when started will animate a zoom in or out. If this would move the image
     * beyond the panning limits, the image is automatically panned during the animation.
     * @param scale Target scale.
     * @return {@link AnimationBuilder} instance. Call {@link SubsamplingScaleImageView.AnimationBuilder#start()} to start the anim.
     */
    @Nullable
    public AnimationBuilder animateScale(float scale) {
        if (!isReady()) {
            return null;
        }
        return new AnimationBuilder(scale);
    }

    /**
     * Creates a scale animation builder, that when started will animate a zoom in or out. If this would move the image
     * beyond the panning limits, the image is automatically panned during the animation.
     * @param scale Target scale.
     * @param sCenter Target source center.
     * @return {@link AnimationBuilder} instance. Call {@link SubsamplingScaleImageView.AnimationBuilder#start()} to start the anim.
     */
    @Nullable
    public AnimationBuilder animateScaleAndCenter(float scale, PointF sCenter) {
        if (!isReady()) {
            return null;
        }
        return new AnimationBuilder(scale, sCenter);
    }

    /**
     * Builder class used to set additional options for a scale animation. Create an instance using {@link #animateScale(float)},
     * then set your options and call {@link #start()}.
     */
    public final class AnimationBuilder {

        private final float targetScale;
        private final PointF targetSCenter;
        private final PointF vFocus;
        private long duration = 500;
        private int easing = EASE_IN_OUT_QUAD;
        private int origin = ORIGIN_ANIM;
        private boolean interruptible = true;
        private boolean panLimited = true;
        private OnAnimationEventListener listener;

        private AnimationBuilder(PointF sCenter) {
            this.targetScale = scale;
            this.targetSCenter = sCenter;
            this.vFocus = null;
        }

        private AnimationBuilder(float scale) {
            this.targetScale = scale;
            this.targetSCenter = getCenter();
            this.vFocus = null;
        }

        private AnimationBuilder(float scale, PointF sCenter) {
            this.targetScale = scale;
            this.targetSCenter = sCenter;
            this.vFocus = null;
        }

        private AnimationBuilder(float scale, PointF sCenter, PointF vFocus) {
            this.targetScale = scale;
            this.targetSCenter = sCenter;
            this.vFocus = vFocus;
        }

        /**
         * Desired duration of the anim in milliseconds. Default is 500.
         * @param duration duration in milliseconds.
         * @return this builder for method chaining.
         */
        @NonNull
        public AnimationBuilder withDuration(long duration) {
            this.duration = duration;
            return this;
        }

        /**
         * Whether the animation can be interrupted with a touch. Default is true.
         * @param interruptible interruptible flag.
         * @return this builder for method chaining.
         */
        @NonNull
        public AnimationBuilder withInterruptible(boolean interruptible) {
            this.interruptible = interruptible;
            return this;
        }

        /**
         * Set the easing style. See static fields. {@link #EASE_IN_OUT_QUAD} is recommended, and the default.
         * @param easing easing style.
         * @return this builder for method chaining.
         */
        @NonNull
        public AnimationBuilder withEasing(int easing) {
            if (!VALID_EASING_STYLES.contains(easing)) {
                throw new IllegalArgumentException("Unknown easing type: " + easing);
            }
            this.easing = easing;
            return this;
        }

        /**
         * Add an animation event listener.
         * @param listener The listener.
         * @return this builder for method chaining.
         */
        @NonNull
        public AnimationBuilder withOnAnimationEventListener(OnAnimationEventListener listener) {
            this.listener = listener;
            return this;
        }

        /**
         * Only for internal use. When set to true, the animation proceeds towards the actual end point - the nearest
         * point to the center allowed by pan limits. When false, animation is in the direction of the requested end
         * point and is stopped when the limit for each axis is reached. The latter behaviour is used for flings but
         * nothing else.
         */
        @NonNull
        private AnimationBuilder withPanLimited(boolean panLimited) {
            this.panLimited = panLimited;
            return this;
        }

        /**
         * Only for internal use. Indicates what caused the animation.
         */
        @NonNull
        private AnimationBuilder withOrigin(int origin) {
            this.origin = origin;
            return this;
        }

        /**
         * Starts the animation.
         */
        public void start() {
            if (anim != null && anim.listener != null) {
                try {
                    anim.listener.onInterruptedByNewAnim();
                } catch (Exception e) {
                    Log.w(TAG, "Error thrown by animation listener", e);
                }
            }

            int vxCenter = getPaddingLeft() + (getWidth() - getPaddingRight() - getPaddingLeft())/2;
            int vyCenter = getPaddingTop() + (getHeight() - getPaddingBottom() - getPaddingTop())/2;
            float targetScale = limitedScale(this.targetScale);
            PointF targetSCenter = panLimited ? limitedSCenter(this.targetSCenter.x, this.targetSCenter.y, targetScale, new PointF()) : this.targetSCenter;
            anim = new Anim();
            anim.scaleStart = scale;
            anim.scaleEnd = targetScale;
            anim.time = System.currentTimeMillis();
            anim.sCenterEndRequested = targetSCenter;
            anim.sCenterStart = getCenter();
            anim.sCenterEnd = targetSCenter;
            anim.vFocusStart = sourceToViewCoord(targetSCenter);
            anim.vFocusEnd = new PointF(
                vxCenter,
                vyCenter
            );
            anim.duration = duration;
            anim.interruptible = interruptible;
            anim.easing = easing;
            anim.origin = origin;
            anim.time = System.currentTimeMillis();
            anim.listener = listener;

            if (vFocus != null) {
                // Calculate where translation will be at the end of the anim
                float vTranslateXEnd = vFocus.x - (targetScale * anim.sCenterStart.x);
                float vTranslateYEnd = vFocus.y - (targetScale * anim.sCenterStart.y);
                ScaleAndTranslate satEnd = new ScaleAndTranslate(targetScale, new PointF(vTranslateXEnd, vTranslateYEnd));
                // Fit the end translation into bounds
                fitToBounds(true, satEnd);
                // Adjust the position of the focus point at end so image will be in bounds
                anim.vFocusEnd = new PointF(
                    vFocus.x + (satEnd.vTranslate.x - vTranslateXEnd),
                    vFocus.y + (satEnd.vTranslate.y - vTranslateYEnd)
                );
            }

            invalidate();
        }

    }

    /**
     * An event listener for animations, allows events to be triggered when an animation completes,
     * is aborted by another animation starting, or is aborted by a touch event. Note that none of
     * these events are triggered if the activity is paused, the image is swapped, or in other cases
     * where the view's internal state gets wiped or draw events stop.
     */
    @SuppressWarnings("EmptyMethod")
    public interface OnAnimationEventListener {

        /**
         * The animation has completed, having reached its endpoint.
         */
        void onComplete();

        /**
         * The animation has been aborted before reaching its endpoint because the user touched the screen.
         */
        void onInterruptedByUser();

        /**
         * The animation has been aborted before reaching its endpoint because a new animation has been started.
         */
        void onInterruptedByNewAnim();

    }

    /**
     * Default implementation of {@link OnAnimationEventListener} for extension. This does nothing in any method.
     */
    public static class DefaultOnAnimationEventListener implements OnAnimationEventListener {

        @Override public void onComplete() { }
        @Override public void onInterruptedByUser() { }
        @Override public void onInterruptedByNewAnim() { }

    }

    /**
     * An event listener, allowing subclasses and activities to be notified of significant events.
     */
    @SuppressWarnings("EmptyMethod")
    public interface OnImageEventListener {

        /**
         * Called when the dimensions of the image and view are known, and either a preview image,
         * the full size image, or base layer tiles are loaded. This indicates the scale and translate
         * are known and the next draw will display an image. This event can be used to hide a loading
         * graphic, or inform a subclass that it is safe to draw overlays.
         */
        void onReady();

        /**
         * Called when the full size image is ready. When using tiling, this means the lowest resolution
         * base layer of tiles are loaded, and when tiling is disabled, the image bitmap is loaded.
         * This event could be used as a trigger to enable gestures if you wanted interaction disabled
         * while only a preview is displayed, otherwise for most cases {@link #onReady()} is the best
         * event to listen to.
         */
        void onImageLoaded(WeakReference<Bitmap> bitmap);

        /**
         * Called when a preview image could not be loaded. This method cannot be relied upon; certain
         * encoding types of supported image formats can result in corrupt or blank images being loaded
         * and displayed with no detectable error. The view will continue to load the full size image.
         * @param e The exception thrown. This error is logged by the view.
         */
        void onPreviewLoadError(Exception e);

        /**
         * Indicates an error initiliasing the decoder when using a tiling, or when loading the full
         * size bitmap when tiling is disabled. This method cannot be relied upon; certain encoding
         * types of supported image formats can result in corrupt or blank images being loaded and
         * displayed with no detectable error.
         * @param e The exception thrown. This error is also logged by the view.
         */
        void onImageLoadError(Exception e);

        /**
         * Called when an image tile could not be loaded. This method cannot be relied upon; certain
         * encoding types of supported image formats can result in corrupt or blank images being loaded
         * and displayed with no detectable error. Most cases where an unsupported file is used will
         * result in an error caught by {@link #onImageLoadError(Exception)}.
         * @param e The exception thrown. This error is logged by the view.
         */
        void onTileLoadError(Exception e);

        /**
        * Called when a bitmap set using ImageSource.cachedBitmap is no longer being used by the View.
        * This is useful if you wish to manage the bitmap after the preview is shown
        */
        void onPreviewReleased();
    }

    /**
     * Default implementation of {@link OnImageEventListener} for extension. This does nothing in any method.
     */
    public static class DefaultOnImageEventListener implements OnImageEventListener {

        @Override public void onReady() { }
        @Override public void onImageLoaded(WeakReference<Bitmap> bitmap) { }
        @Override public void onPreviewLoadError(Exception e) { }
        @Override public void onImageLoadError(Exception e) { }
        @Override public void onTileLoadError(Exception e) { }
        @Override public void onPreviewReleased() { }

    }

    /**
     * An event listener, allowing activities to be notified of pan and zoom events. Initialisation
     * and calls made by your code do not trigger events; touch events and animations do. Methods in
     * this listener will be called on the UI thread and may be called very frequently - your
     * implementation should return quickly.
     */
    @SuppressWarnings("EmptyMethod")
    public interface OnStateChangedListener {

        /**
         * The scale has changed. Use with {@link #getMaxScale()} and {@link #getMinScale()} to determine
         * whether the image is fully zoomed in or out.
         * @param newScale The new scale.
         * @param origin Where the event originated from - one of {@link #ORIGIN_ANIM}, {@link #ORIGIN_TOUCH}.
         */
        void onScaleChanged(float newScale, int origin);

        /**
         * The source center has been changed. This can be a result of panning or zooming.
         * @param newCenter The new source center point.
         * @param origin Where the event originated from - one of {@link #ORIGIN_ANIM}, {@link #ORIGIN_TOUCH}.
         */
        void onCenterChanged(PointF newCenter, int origin);

    }

    /**
     * Default implementation of {@link OnStateChangedListener}. This does nothing in any method.
     */
    public static class DefaultOnStateChangedListener implements OnStateChangedListener {

        @Override public void onCenterChanged(PointF newCenter, int origin) { }
        @Override public void onScaleChanged(float newScale, int origin) { }

    }

}<|MERGE_RESOLUTION|>--- conflicted
+++ resolved
@@ -12,11 +12,6 @@
 import android.graphics.PointF;
 import android.graphics.Rect;
 import android.graphics.RectF;
-<<<<<<< HEAD
-import android.os.AsyncTask;
-import android.os.Handler;
-import android.os.Message;
-=======
 import androidx.annotation.Nullable;
 import androidx.exifinterface.media.ExifInterface;
 import android.net.Uri;
@@ -26,7 +21,6 @@
 import android.provider.MediaStore;
 import androidx.annotation.AnyThread;
 import androidx.annotation.NonNull;
->>>>>>> 173e421f
 import android.util.AttributeSet;
 import android.util.DisplayMetrics;
 import android.util.Log;
@@ -54,10 +48,6 @@
 import java.util.concurrent.Executor;
 import java.util.concurrent.locks.ReadWriteLock;
 import java.util.concurrent.locks.ReentrantReadWriteLock;
-
-import androidx.annotation.AnyThread;
-import androidx.annotation.NonNull;
-import androidx.annotation.Nullable;
 
 /**
  * <p>
@@ -1229,17 +1219,18 @@
 
         satTemp = new ScaleAndTranslate(0f, new PointF(0, 0));
         fitToBounds(true, satTemp);
-//
-//        // Load double resolution - next level will be split into four tiles and at the center all four are required,
-//        // so don't bother with tiling until the next level 16 tiles are needed.
+
+        // Load double resolution - next level will be split into four tiles and at the center all four are required,
+        // so don't bother with tiling until the next level 16 tiles are needed.
         fullImageSampleSize = calculateInSampleSize(satTemp.scale);
         if (fullImageSampleSize > 1) {
             fullImageSampleSize /= 2;
         }
 
         if (fullImageSampleSize == 1 && sRegion == null && sWidth() < maxTileDimensions.x && sHeight() < maxTileDimensions.y) {
-//            // Whole image is required at native resolution, and is smaller than the canvas max bitmap size.
-//            // Use BitmapDecoder for better image support.
+            // Whole image is required at native resolution, and is smaller than the canvas max bitmap size.
+            // Use BitmapDecoder for better image support.
+            // TODO: This was a major change from upstream, if there are issue look here first
             baseLayerLoaded = true;
             int sampleSize = decoder.getWidth() / this.getWidth();
             BitmapLoadTask task = new BitmapLoadTask(this, getContext(), decoder, source, sampleSize, false);
