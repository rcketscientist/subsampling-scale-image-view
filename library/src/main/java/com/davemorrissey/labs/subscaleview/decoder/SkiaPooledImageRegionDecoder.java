<<<<<<< HEAD
//package com.davemorrissey.labs.subscaleview.decoder;
//
//import android.app.ActivityManager;
//import android.content.ContentResolver;
//import android.content.Context;
//import android.content.pm.PackageManager;
//import android.content.res.AssetFileDescriptor;
//import android.content.res.AssetManager;
//import android.content.res.Resources;
//import android.graphics.Bitmap;
//import android.graphics.BitmapFactory;
//import android.graphics.BitmapRegionDecoder;
//import android.graphics.Point;
//import android.graphics.Rect;
//import android.net.Uri;
//import android.os.Build;
//import android.support.annotation.Keep;
//import android.support.annotation.NonNull;
//import android.support.annotation.Nullable;
//import android.text.TextUtils;
//import android.util.Log;
//
//import com.davemorrissey.labs.subscaleview.SubsamplingScaleImageView;
//
//import java.io.File;
//import java.io.FileFilter;
//import java.io.InputStream;
//import java.util.List;
//import java.util.Map;
//import java.util.concurrent.ConcurrentHashMap;
//import java.util.concurrent.Executor;
//import java.util.concurrent.Semaphore;
//import java.util.concurrent.atomic.AtomicBoolean;
//import java.util.concurrent.locks.ReadWriteLock;
//import java.util.concurrent.locks.ReentrantReadWriteLock;
//import java.util.regex.Pattern;
//
//import static android.content.Context.ACTIVITY_SERVICE;
//
///**
// * <p>
// * An implementation of {@link ImageRegionDecoder} using a pool of {@link BitmapRegionDecoder}s,
// * to provide true parallel loading of tiles. This is only effective if parallel loading has been
// * enabled in the view by calling {@link com.davemorrissey.labs.subscaleview.SubsamplingScaleImageView#setExecutor(Executor)}
// * with a multi-threaded {@link Executor} instance.
// * </p><p>
// * One decoder is initialised when the class is initialised. This is enough to decode base layer tiles.
// * Additional decoders are initialised when a subregion of the image is first requested, which indicates
// * interaction with the view. Creation of additional encoders stops when {@link #allowAdditionalDecoder(int, long)}
// * returns false. The default implementation takes into account the file size, number of CPU cores,
// * low memory status and a hard limit of 4. Extend this class to customise this.
// * </p><p>
// * <b>WARNING:</b> This class is highly experimental and not proven to be stable on a wide range of
// * devices. You are advised to test it thoroughly on all available devices, and code your app to use
// * {@link SkiaImageRegionDecoder} on old or low powered devices you could not test.
// * </p>
// */
//public class SkiaPooledImageRegionDecoder implements ImageRegionDecoder {
//
//    private static final String TAG = SkiaPooledImageRegionDecoder.class.getSimpleName();
//
//    private static boolean debug = false;
//
//    private DecoderPool decoderPool = new DecoderPool();
//    private final ReadWriteLock decoderLock = new ReentrantReadWriteLock(true);
//
//    private static final String FILE_PREFIX = "file://";
//    private static final String ASSET_PREFIX = FILE_PREFIX + "/android_asset/";
//    private static final String RESOURCE_PREFIX = ContentResolver.SCHEME_ANDROID_RESOURCE + "://";
//
//    private final Bitmap.Config bitmapConfig;
//
//    private Context context;
//    private Uri uri;
//
//    private long fileLength = Long.MAX_VALUE;
//    private final Point imageDimensions = new Point(0, 0);
//    private final AtomicBoolean lazyInited = new AtomicBoolean(false);
//
//    @Keep
//    @SuppressWarnings("unused")
//    public SkiaPooledImageRegionDecoder() {
//        this(null);
//    }
//
//    @SuppressWarnings({"WeakerAccess", "SameParameterValue"})
//    public SkiaPooledImageRegionDecoder(@Nullable Bitmap.Config bitmapConfig) {
//        Bitmap.Config globalBitmapConfig = SubsamplingScaleImageView.getPreferredBitmapConfig();
//        if (bitmapConfig != null) {
//            this.bitmapConfig = bitmapConfig;
//        } else if (globalBitmapConfig != null) {
//            this.bitmapConfig = globalBitmapConfig;
//        } else {
//            this.bitmapConfig = Bitmap.Config.RGB_565;
//        }
//    }
//
//    /**
//     * Controls logging of debug messages. All instances are affected.
//     * @param debug true to enable debug logging, false to disable.
//     */
//    @Keep
//    @SuppressWarnings("unused")
//    public static void setDebug(boolean debug) {
//        SkiaPooledImageRegionDecoder.debug = debug;
//    }
//
//    /**
//     * Initialises the decoder pool. This method creates one decoder on the current thread and uses
//     * it to decode the bounds, then spawns an independent thread to populate the pool with an
//     * additional three decoders. The thread will abort if {@link #recycle()} is called.
//     */
//    @Override
//    @NonNull
//    public Point init(final Context context, @NonNull final Uri uri) throws Exception {
//        this.context = context;
//        this.uri = uri;
//        initialiseDecoder();
//        return this.imageDimensions;
//    }
//
//    /**
//     * Initialises extra decoders for as long as {@link #allowAdditionalDecoder(int, long)} returns
//     * true and the pool has not been recycled.
//     */
//    private void lazyInit() {
//        if (lazyInited.compareAndSet(false, true) && fileLength < Long.MAX_VALUE) {
//            debug("Starting lazy init of additional decoders");
//            Thread thread = new Thread() {
//                @Override
//                public void run() {
//                    while (decoderPool != null && allowAdditionalDecoder(decoderPool.size(), fileLength)) {
//                        // New decoders can be created while reading tiles but this read lock prevents
//                        // them being initialised while the pool is being recycled.
//                        try {
//                            if (decoderPool != null) {
//                                long start = System.currentTimeMillis();
//                                debug("Starting decoder");
//                                initialiseDecoder();
//                                long end = System.currentTimeMillis();
//                                debug("Started decoder, took " + (end - start) + "ms");
//                            }
//                        } catch (Exception e) {
//                            // A decoder has already been successfully created so we can ignore this
//                            debug("Failed to start decoder: " + e.getMessage());
//                        }
//                    }
//                }
//            };
//            thread.start();
//        }
//    }
//
//    /**
//     * Initialises a new {@link BitmapRegionDecoder} and adds it to the pool, unless the pool has
//     * been recycled while it was created.
//     */
//    private void initialiseDecoder() throws Exception {
//        String uriString = uri.toString();
//        BitmapRegionDecoder decoder;
//        long fileLength = Long.MAX_VALUE;
//        if (uriString.startsWith(RESOURCE_PREFIX)) {
//            Resources res;
//            String packageName = uri.getAuthority();
//            if (context.getPackageName().equals(packageName)) {
//                res = context.getResources();
//            } else {
//                PackageManager pm = context.getPackageManager();
//                res = pm.getResourcesForApplication(packageName);
//            }
//
//            int id = 0;
//            List<String> segments = uri.getPathSegments();
//            int size = segments.size();
//            if (size == 2 && segments.get(0).equals("drawable")) {
//                String resName = segments.get(1);
//                id = res.getIdentifier(resName, "drawable", packageName);
//            } else if (size == 1 && TextUtils.isDigitsOnly(segments.get(0))) {
//                try {
//                    id = Integer.parseInt(segments.get(0));
//                } catch (NumberFormatException ignored) {
//                }
//            }
//            try {
//                AssetFileDescriptor descriptor = context.getResources().openRawResourceFd(id);
//                fileLength = descriptor.getLength();
//            } catch (Exception e) {
//                // Pooling disabled
//            }
//            decoder = BitmapRegionDecoder.newInstance(context.getResources().openRawResource(id), false);
//        } else if (uriString.startsWith(ASSET_PREFIX)) {
//            String assetName = uriString.substring(ASSET_PREFIX.length());
//            try {
//                AssetFileDescriptor descriptor = context.getAssets().openFd(assetName);
//                fileLength = descriptor.getLength();
//            } catch (Exception e) {
//                // Pooling disabled
//            }
//            decoder = BitmapRegionDecoder.newInstance(context.getAssets().open(assetName, AssetManager.ACCESS_RANDOM), false);
//        } else if (uriString.startsWith(FILE_PREFIX)) {
//            decoder = BitmapRegionDecoder.newInstance(uriString.substring(FILE_PREFIX.length()), false);
//            try {
//                File file = new File(uriString);
//                if (file.exists()) {
//                    fileLength = file.length();
//                }
//            } catch (Exception e) {
//                // Pooling disabled
//            }
//        } else {
//            InputStream inputStream = null;
//            try {
//                ContentResolver contentResolver = context.getContentResolver();
//                inputStream = contentResolver.openInputStream(uri);
//                decoder = BitmapRegionDecoder.newInstance(inputStream, false);
//                try {
//                    AssetFileDescriptor descriptor = contentResolver.openAssetFileDescriptor(uri, "r");
//                    if (descriptor != null) {
//                        fileLength = descriptor.getLength();
//                    }
//                } catch (Exception e) {
//                    // Stick with MAX_LENGTH
//                }
//            } finally {
//                if (inputStream != null) {
//                    try { inputStream.close(); } catch (Exception e) { /* Ignore */ }
//                }
//            }
//        }
//
//        this.fileLength = fileLength;
//        this.imageDimensions.set(decoder.getWidth(), decoder.getHeight());
//        decoderLock.writeLock().lock();
//        try {
//            if (decoderPool != null) {
//                decoderPool.add(decoder);
//            }
//        } finally {
//            decoderLock.writeLock().unlock();
//        }
//    }
//
//    /**
//     * Acquire a read lock to prevent decoding overlapping with recycling, then check the pool still
//     * exists and acquire a decoder to load the requested region. There is no check whether the pool
//     * currently has decoders, because it's guaranteed to have one decoder after {@link #init(Context, Uri)}
//     * is called and be null once {@link #recycle()} is called. In practice the view can't call this
//     * method until after {@link #init(Context, Uri)}, so there will be no blocking on an empty pool.
//     */
//    @Override
//    @NonNull
//    public Bitmap decodeRegion(@NonNull Rect sRect, int sampleSize) {
//        debug("Decode region " + sRect + " on thread " + Thread.currentThread().getName());
//        if (sRect.width() < imageDimensions.x || sRect.height() < imageDimensions.y) {
//            lazyInit();
//        }
//        decoderLock.readLock().lock();
//        try {
//            if (decoderPool != null) {
//                BitmapRegionDecoder decoder = decoderPool.acquire();
//                try {
//                    // Decoder can't be null or recycled in practice
//                    if (decoder != null && !decoder.isRecycled()) {
//                        BitmapFactory.Options options = new BitmapFactory.Options();
//                        options.inSampleSize = sampleSize;
//                        options.inPreferredConfig = bitmapConfig;
//                        Bitmap bitmap = decoder.decodeRegion(sRect, options);
//                        if (bitmap == null) {
//                            throw new RuntimeException("Skia image decoder returned null bitmap - image format may not be supported");
//                        }
//                        return bitmap;
//                    }
//                } finally {
//                    if (decoder != null) {
//                        decoderPool.release(decoder);
//                    }
//                }
//            }
//            throw new IllegalStateException("Cannot decode region after decoder has been recycled");
//        } finally {
//            decoderLock.readLock().unlock();
//        }
//    }
//
//    /**
//     * Holding a read lock to avoid returning true while the pool is being recycled, this returns
//     * true if the pool has at least one decoder available.
//     */
//    @Override
//    public synchronized boolean isReady() {
//        return decoderPool != null && !decoderPool.isEmpty();
//    }
//
//    /**
//     * Wait until all read locks held by {@link #decodeRegion(Rect, int)} are released, then recycle
//     * and destroy the pool. Elsewhere, when a read lock is acquired, we must check the pool is not null.
//     */
//    @Override
//    public synchronized void recycle() {
//        decoderLock.writeLock().lock();
//        try {
//            if (decoderPool != null) {
//                decoderPool.recycle();
//                decoderPool = null;
//                context = null;
//                uri = null;
//            }
//        } finally {
//            decoderLock.writeLock().unlock();
//        }
//    }
//
//    /**
//     * Called before creating a new decoder. Based on number of CPU cores, available memory, and the
//     * size of the image file, determines whether another decoder can be created. Subclasses can
//     * override and customise this.
//     * @param numberOfDecoders the number of decoders that have been created so far
//     * @param fileLength the size of the image file in bytes. Creating another decoder will use approximately this much native memory.
//     * @return true if another decoder can be created.
//     */
//    @SuppressWarnings("WeakerAccess")
//    protected boolean allowAdditionalDecoder(int numberOfDecoders, long fileLength) {
//        if (numberOfDecoders >= 4) {
//            debug("No additional decoders allowed, reached hard limit (4)");
//            return false;
//        } else if (numberOfDecoders * fileLength > 20 * 1024 * 1024) {
//            debug("No additional encoders allowed, reached hard memory limit (20Mb)");
//            return false;
//        } else if (numberOfDecoders >= getNumberOfCores()) {
//            debug("No additional encoders allowed, limited by CPU cores (" + getNumberOfCores() + ")");
//            return false;
//        } else if (isLowMemory()) {
//            debug("No additional encoders allowed, memory is low");
//            return false;
//        }
//        debug("Additional decoder allowed, current count is " + numberOfDecoders + ", estimated native memory " + ((fileLength * numberOfDecoders)/(1024 * 1024)) + "Mb");
//        return true;
//    }
//
//
//    /**
//     * A simple pool of {@link BitmapRegionDecoder} instances, all loading from the same source.
//     */
//    private static class DecoderPool {
//        private final Semaphore available = new Semaphore(0, true);
//        private final Map<BitmapRegionDecoder, Boolean> decoders = new ConcurrentHashMap<>();
//
//        /**
//         * Returns false if there is at least one decoder in the pool.
//         */
//        private synchronized boolean isEmpty() {
//            return decoders.isEmpty();
//        }
//
//        /**
//         * Returns number of encoders.
//         */
//        private synchronized int size() {
//            return decoders.size();
//        }
//
//        /**
//         * Acquire a decoder. Blocks until one is available.
//         */
//        private BitmapRegionDecoder acquire() {
//            available.acquireUninterruptibly();
//            return getNextAvailable();
//        }
//
//        /**
//         * Release a decoder back to the pool.
//         */
//        private void release(BitmapRegionDecoder decoder) {
//            if (markAsUnused(decoder)) {
//                available.release();
//            }
//        }
//
//        /**
//         * Adds a newly created decoder to the pool, releasing an additional permit.
//         */
//        private synchronized void add(BitmapRegionDecoder decoder) {
//            decoders.put(decoder, false);
//            available.release();
//        }
//
//        /**
//         * While there are decoders in the map, wait until each is available before acquiring,
//         * recycling and removing it. After this is called, any call to {@link #acquire()} will
//         * block forever, so this call should happen within a write lock, and all calls to
//         * {@link #acquire()} should be made within a read lock so they cannot end up blocking on
//         * the semaphore when it has no permits.
//         */
//        private synchronized void recycle() {
//            while (!decoders.isEmpty()) {
//                BitmapRegionDecoder decoder = acquire();
//                decoder.recycle();
//                decoders.remove(decoder);
//            }
//        }
//
//        private synchronized BitmapRegionDecoder getNextAvailable() {
//            for (Map.Entry<BitmapRegionDecoder, Boolean> entry : decoders.entrySet()) {
//                if (!entry.getValue()) {
//                    entry.setValue(true);
//                    return entry.getKey();
//                }
//            }
//            return null;
//        }
//
//        private synchronized boolean markAsUnused(BitmapRegionDecoder decoder) {
//            for (Map.Entry<BitmapRegionDecoder, Boolean> entry : decoders.entrySet()) {
//                if (decoder == entry.getKey()) {
//                    if (entry.getValue()) {
//                        entry.setValue(false);
//                        return true;
//                    } else {
//                        return false;
//                    }
//                }
//            }
//            return false;
//        }
//
//    }
//
//    private int getNumberOfCores() {
//        if (Build.VERSION.SDK_INT >= 17) {
//            return Runtime.getRuntime().availableProcessors();
//        } else {
//            return getNumCoresOldPhones();
//        }
//    }
//
//    /**
//     * Gets the number of cores available in this device, across all processors.
//     * Requires: Ability to peruse the filesystem at "/sys/devices/system/cpu"
//     * @return The number of cores, or 1 if failed to get result
//     */
//    private int getNumCoresOldPhones() {
//        class CpuFilter implements FileFilter {
//            @Override
//            public boolean accept(File pathname) {
//                return Pattern.matches("cpu[0-9]+", pathname.getName());
//            }
//        }
//        try {
//            File dir = new File("/sys/devices/system/cpu/");
//            File[] files = dir.listFiles(new CpuFilter());
//            return files.length;
//        } catch(Exception e) {
//            return 1;
//        }
//    }
//
//    private boolean isLowMemory() {
//        ActivityManager activityManager = (ActivityManager)context.getSystemService(ACTIVITY_SERVICE);
//        if (activityManager != null) {
//            ActivityManager.MemoryInfo memoryInfo = new ActivityManager.MemoryInfo();
//            activityManager.getMemoryInfo(memoryInfo);
//            return memoryInfo.lowMemory;
//        } else {
//            return true;
//        }
//    }
//
//    private void debug(String message) {
//        if (debug) {
//            Log.d(TAG, message);
//        }
//    }
//
//}
=======
package com.davemorrissey.labs.subscaleview.decoder;

import android.app.ActivityManager;
import android.content.ContentResolver;
import android.content.Context;
import android.content.pm.PackageManager;
import android.content.res.AssetFileDescriptor;
import android.content.res.AssetManager;
import android.content.res.Resources;
import android.graphics.Bitmap;
import android.graphics.BitmapFactory;
import android.graphics.BitmapRegionDecoder;
import android.graphics.Point;
import android.graphics.Rect;
import android.net.Uri;
import android.os.Build;
import androidx.annotation.Keep;
import androidx.annotation.NonNull;
import androidx.annotation.Nullable;
import android.text.TextUtils;
import android.util.Log;

import com.davemorrissey.labs.subscaleview.SubsamplingScaleImageView;

import java.io.File;
import java.io.FileFilter;
import java.io.InputStream;
import java.util.List;
import java.util.Map;
import java.util.concurrent.ConcurrentHashMap;
import java.util.concurrent.Executor;
import java.util.concurrent.Semaphore;
import java.util.concurrent.atomic.AtomicBoolean;
import java.util.concurrent.locks.ReadWriteLock;
import java.util.concurrent.locks.ReentrantReadWriteLock;
import java.util.regex.Pattern;

import static android.content.Context.ACTIVITY_SERVICE;

/**
 * <p>
 * An implementation of {@link ImageRegionDecoder} using a pool of {@link BitmapRegionDecoder}s,
 * to provide true parallel loading of tiles. This is only effective if parallel loading has been
 * enabled in the view by calling {@link com.davemorrissey.labs.subscaleview.SubsamplingScaleImageView#setExecutor(Executor)}
 * with a multi-threaded {@link Executor} instance.
 * </p><p>
 * One decoder is initialised when the class is initialised. This is enough to decode base layer tiles.
 * Additional decoders are initialised when a subregion of the image is first requested, which indicates
 * interaction with the view. Creation of additional encoders stops when {@link #allowAdditionalDecoder(int, long)}
 * returns false. The default implementation takes into account the file size, number of CPU cores,
 * low memory status and a hard limit of 4. Extend this class to customise this.
 * </p><p>
 * <b>WARNING:</b> This class is highly experimental and not proven to be stable on a wide range of
 * devices. You are advised to test it thoroughly on all available devices, and code your app to use
 * {@link SkiaImageRegionDecoder} on old or low powered devices you could not test.
 * </p>
 */
public class SkiaPooledImageRegionDecoder implements ImageRegionDecoder {

    private static final String TAG = SkiaPooledImageRegionDecoder.class.getSimpleName();

    private static boolean debug = false;

    private DecoderPool decoderPool = new DecoderPool();
    private final ReadWriteLock decoderLock = new ReentrantReadWriteLock(true);

    private static final String FILE_PREFIX = "file://";
    private static final String ASSET_PREFIX = FILE_PREFIX + "/android_asset/";
    private static final String RESOURCE_PREFIX = ContentResolver.SCHEME_ANDROID_RESOURCE + "://";

    private final Bitmap.Config bitmapConfig;

    private Context context;
    private Uri uri;

    private long fileLength = Long.MAX_VALUE;
    private final Point imageDimensions = new Point(0, 0);
    private final AtomicBoolean lazyInited = new AtomicBoolean(false);

    @Keep
    @SuppressWarnings("unused")
    public SkiaPooledImageRegionDecoder() {
        this(null);
    }

    @SuppressWarnings({"WeakerAccess", "SameParameterValue"})
    public SkiaPooledImageRegionDecoder(@Nullable Bitmap.Config bitmapConfig) {
        Bitmap.Config globalBitmapConfig = SubsamplingScaleImageView.getPreferredBitmapConfig();
        if (bitmapConfig != null) {
            this.bitmapConfig = bitmapConfig;
        } else if (globalBitmapConfig != null) {
            this.bitmapConfig = globalBitmapConfig;
        } else {
            this.bitmapConfig = Bitmap.Config.RGB_565;
        }
    }

    /**
     * Controls logging of debug messages. All instances are affected.
     * @param debug true to enable debug logging, false to disable.
     */
    @Keep
    @SuppressWarnings("unused")
    public static void setDebug(boolean debug) {
        SkiaPooledImageRegionDecoder.debug = debug;
    }

    /**
     * Initialises the decoder pool. This method creates one decoder on the current thread and uses
     * it to decode the bounds, then spawns an independent thread to populate the pool with an
     * additional three decoders. The thread will abort if {@link #recycle()} is called.
     */
    @Override
    @NonNull
    public Point init(final Context context, @NonNull final Uri uri) throws Exception {
        this.context = context;
        this.uri = uri;
        initialiseDecoder();
        return this.imageDimensions;
    }

    /**
     * Initialises extra decoders for as long as {@link #allowAdditionalDecoder(int, long)} returns
     * true and the pool has not been recycled.
     */
    private void lazyInit() {
        if (lazyInited.compareAndSet(false, true) && fileLength < Long.MAX_VALUE) {
            debug("Starting lazy init of additional decoders");
            Thread thread = new Thread() {
                @Override
                public void run() {
                    while (decoderPool != null && allowAdditionalDecoder(decoderPool.size(), fileLength)) {
                        // New decoders can be created while reading tiles but this read lock prevents
                        // them being initialised while the pool is being recycled.
                        try {
                            if (decoderPool != null) {
                                long start = System.currentTimeMillis();
                                debug("Starting decoder");
                                initialiseDecoder();
                                long end = System.currentTimeMillis();
                                debug("Started decoder, took " + (end - start) + "ms");
                            }
                        } catch (Exception e) {
                            // A decoder has already been successfully created so we can ignore this
                            debug("Failed to start decoder: " + e.getMessage());
                        }
                    }
                }
            };
            thread.start();
        }
    }

    /**
     * Initialises a new {@link BitmapRegionDecoder} and adds it to the pool, unless the pool has
     * been recycled while it was created.
     */
    private void initialiseDecoder() throws Exception {
        String uriString = uri.toString();
        BitmapRegionDecoder decoder;
        long fileLength = Long.MAX_VALUE;
        if (uriString.startsWith(RESOURCE_PREFIX)) {
            Resources res;
            String packageName = uri.getAuthority();
            if (context.getPackageName().equals(packageName)) {
                res = context.getResources();
            } else {
                PackageManager pm = context.getPackageManager();
                res = pm.getResourcesForApplication(packageName);
            }

            int id = 0;
            List<String> segments = uri.getPathSegments();
            int size = segments.size();
            if (size == 2 && segments.get(0).equals("drawable")) {
                String resName = segments.get(1);
                id = res.getIdentifier(resName, "drawable", packageName);
            } else if (size == 1 && TextUtils.isDigitsOnly(segments.get(0))) {
                try {
                    id = Integer.parseInt(segments.get(0));
                } catch (NumberFormatException ignored) {
                }
            }
            try {
                AssetFileDescriptor descriptor = context.getResources().openRawResourceFd(id);
                fileLength = descriptor.getLength();
            } catch (Exception e) {
                // Pooling disabled
            }
            decoder = BitmapRegionDecoder.newInstance(context.getResources().openRawResource(id), false);
        } else if (uriString.startsWith(ASSET_PREFIX)) {
            String assetName = uriString.substring(ASSET_PREFIX.length());
            try {
                AssetFileDescriptor descriptor = context.getAssets().openFd(assetName);
                fileLength = descriptor.getLength();
            } catch (Exception e) {
                // Pooling disabled
            }
            decoder = BitmapRegionDecoder.newInstance(context.getAssets().open(assetName, AssetManager.ACCESS_RANDOM), false);
        } else if (uriString.startsWith(FILE_PREFIX)) {
            decoder = BitmapRegionDecoder.newInstance(uriString.substring(FILE_PREFIX.length()), false);
            try {
                File file = new File(uriString);
                if (file.exists()) {
                    fileLength = file.length();
                }
            } catch (Exception e) {
                // Pooling disabled
            }
        } else {
            InputStream inputStream = null;
            try {
                ContentResolver contentResolver = context.getContentResolver();
                inputStream = contentResolver.openInputStream(uri);
                decoder = BitmapRegionDecoder.newInstance(inputStream, false);
                try {
                    AssetFileDescriptor descriptor = contentResolver.openAssetFileDescriptor(uri, "r");
                    if (descriptor != null) {
                        fileLength = descriptor.getLength();
                    }
                } catch (Exception e) {
                    // Stick with MAX_LENGTH
                }
            } finally {
                if (inputStream != null) {
                    try { inputStream.close(); } catch (Exception e) { /* Ignore */ }
                }
            }
        }

        this.fileLength = fileLength;
        this.imageDimensions.set(decoder.getWidth(), decoder.getHeight());
        decoderLock.writeLock().lock();
        try {
            if (decoderPool != null) {
                decoderPool.add(decoder);
            }
        } finally {
            decoderLock.writeLock().unlock();
        }
    }

    /**
     * Acquire a read lock to prevent decoding overlapping with recycling, then check the pool still
     * exists and acquire a decoder to load the requested region. There is no check whether the pool
     * currently has decoders, because it's guaranteed to have one decoder after {@link #init(Context, Uri)}
     * is called and be null once {@link #recycle()} is called. In practice the view can't call this
     * method until after {@link #init(Context, Uri)}, so there will be no blocking on an empty pool.
     */
    @Override
    @NonNull
    public Bitmap decodeRegion(@NonNull Rect sRect, int sampleSize) {
        debug("Decode region " + sRect + " on thread " + Thread.currentThread().getName());
        if (sRect.width() < imageDimensions.x || sRect.height() < imageDimensions.y) {
            lazyInit();
        }
        decoderLock.readLock().lock();
        try {
            if (decoderPool != null) {
                BitmapRegionDecoder decoder = decoderPool.acquire();
                try {
                    // Decoder can't be null or recycled in practice
                    if (decoder != null && !decoder.isRecycled()) {
                        BitmapFactory.Options options = new BitmapFactory.Options();
                        options.inSampleSize = sampleSize;
                        options.inPreferredConfig = bitmapConfig;
                        Bitmap bitmap = decoder.decodeRegion(sRect, options);
                        if (bitmap == null) {
                            throw new RuntimeException("Skia image decoder returned null bitmap - image format may not be supported");
                        }
                        return bitmap;
                    }
                } finally {
                    if (decoder != null) {
                        decoderPool.release(decoder);
                    }
                }
            }
            throw new IllegalStateException("Cannot decode region after decoder has been recycled");
        } finally {
            decoderLock.readLock().unlock();
        }
    }

    /**
     * Holding a read lock to avoid returning true while the pool is being recycled, this returns
     * true if the pool has at least one decoder available.
     */
    @Override
    public synchronized boolean isReady() {
        return decoderPool != null && !decoderPool.isEmpty();
    }

    /**
     * Wait until all read locks held by {@link #decodeRegion(Rect, int)} are released, then recycle
     * and destroy the pool. Elsewhere, when a read lock is acquired, we must check the pool is not null.
     */
    @Override
    public synchronized void recycle() {
        decoderLock.writeLock().lock();
        try {
            if (decoderPool != null) {
                decoderPool.recycle();
                decoderPool = null;
                context = null;
                uri = null;
            }
        } finally {
            decoderLock.writeLock().unlock();
        }
    }

    /**
     * Called before creating a new decoder. Based on number of CPU cores, available memory, and the
     * size of the image file, determines whether another decoder can be created. Subclasses can
     * override and customise this.
     * @param numberOfDecoders the number of decoders that have been created so far
     * @param fileLength the size of the image file in bytes. Creating another decoder will use approximately this much native memory.
     * @return true if another decoder can be created.
     */
    @SuppressWarnings("WeakerAccess")
    protected boolean allowAdditionalDecoder(int numberOfDecoders, long fileLength) {
        if (numberOfDecoders >= 4) {
            debug("No additional decoders allowed, reached hard limit (4)");
            return false;
        } else if (numberOfDecoders * fileLength > 20 * 1024 * 1024) {
            debug("No additional encoders allowed, reached hard memory limit (20Mb)");
            return false;
        } else if (numberOfDecoders >= getNumberOfCores()) {
            debug("No additional encoders allowed, limited by CPU cores (" + getNumberOfCores() + ")");
            return false;
        } else if (isLowMemory()) {
            debug("No additional encoders allowed, memory is low");
            return false;
        }
        debug("Additional decoder allowed, current count is " + numberOfDecoders + ", estimated native memory " + ((fileLength * numberOfDecoders)/(1024 * 1024)) + "Mb");
        return true;
    }


    /**
     * A simple pool of {@link BitmapRegionDecoder} instances, all loading from the same source.
     */
    private static class DecoderPool {
        private final Semaphore available = new Semaphore(0, true);
        private final Map<BitmapRegionDecoder, Boolean> decoders = new ConcurrentHashMap<>();

        /**
         * Returns false if there is at least one decoder in the pool.
         */
        private synchronized boolean isEmpty() {
            return decoders.isEmpty();
        }

        /**
         * Returns number of encoders.
         */
        private synchronized int size() {
            return decoders.size();
        }

        /**
         * Acquire a decoder. Blocks until one is available.
         */
        private BitmapRegionDecoder acquire() {
            available.acquireUninterruptibly();
            return getNextAvailable();
        }

        /**
         * Release a decoder back to the pool.
         */
        private void release(BitmapRegionDecoder decoder) {
            if (markAsUnused(decoder)) {
                available.release();
            }
        }

        /**
         * Adds a newly created decoder to the pool, releasing an additional permit.
         */
        private synchronized void add(BitmapRegionDecoder decoder) {
            decoders.put(decoder, false);
            available.release();
        }

        /**
         * While there are decoders in the map, wait until each is available before acquiring,
         * recycling and removing it. After this is called, any call to {@link #acquire()} will
         * block forever, so this call should happen within a write lock, and all calls to
         * {@link #acquire()} should be made within a read lock so they cannot end up blocking on
         * the semaphore when it has no permits.
         */
        private synchronized void recycle() {
            while (!decoders.isEmpty()) {
                BitmapRegionDecoder decoder = acquire();
                decoder.recycle();
                decoders.remove(decoder);
            }
        }

        private synchronized BitmapRegionDecoder getNextAvailable() {
            for (Map.Entry<BitmapRegionDecoder, Boolean> entry : decoders.entrySet()) {
                if (!entry.getValue()) {
                    entry.setValue(true);
                    return entry.getKey();
                }
            }
            return null;
        }

        private synchronized boolean markAsUnused(BitmapRegionDecoder decoder) {
            for (Map.Entry<BitmapRegionDecoder, Boolean> entry : decoders.entrySet()) {
                if (decoder == entry.getKey()) {
                    if (entry.getValue()) {
                        entry.setValue(false);
                        return true;
                    } else {
                        return false;
                    }
                }
            }
            return false;
        }

    }

    private int getNumberOfCores() {
        if (Build.VERSION.SDK_INT >= 17) {
            return Runtime.getRuntime().availableProcessors();
        } else {
            return getNumCoresOldPhones();
        }
    }

    /**
     * Gets the number of cores available in this device, across all processors.
     * Requires: Ability to peruse the filesystem at "/sys/devices/system/cpu"
     * @return The number of cores, or 1 if failed to get result
     */
    private int getNumCoresOldPhones() {
        class CpuFilter implements FileFilter {
            @Override
            public boolean accept(File pathname) {
                return Pattern.matches("cpu[0-9]+", pathname.getName());
            }
        }
        try {
            File dir = new File("/sys/devices/system/cpu/");
            File[] files = dir.listFiles(new CpuFilter());
            return files.length;
        } catch(Exception e) {
            return 1;
        }
    }

    private boolean isLowMemory() {
        ActivityManager activityManager = (ActivityManager)context.getSystemService(ACTIVITY_SERVICE);
        if (activityManager != null) {
            ActivityManager.MemoryInfo memoryInfo = new ActivityManager.MemoryInfo();
            activityManager.getMemoryInfo(memoryInfo);
            return memoryInfo.lowMemory;
        } else {
            return true;
        }
    }

    private void debug(String message) {
        if (debug) {
            Log.d(TAG, message);
        }
    }

}
>>>>>>> 173e421f
<|MERGE_RESOLUTION|>--- conflicted
+++ resolved
@@ -1,479 +1,3 @@
-<<<<<<< HEAD
-//package com.davemorrissey.labs.subscaleview.decoder;
-//
-//import android.app.ActivityManager;
-//import android.content.ContentResolver;
-//import android.content.Context;
-//import android.content.pm.PackageManager;
-//import android.content.res.AssetFileDescriptor;
-//import android.content.res.AssetManager;
-//import android.content.res.Resources;
-//import android.graphics.Bitmap;
-//import android.graphics.BitmapFactory;
-//import android.graphics.BitmapRegionDecoder;
-//import android.graphics.Point;
-//import android.graphics.Rect;
-//import android.net.Uri;
-//import android.os.Build;
-//import android.support.annotation.Keep;
-//import android.support.annotation.NonNull;
-//import android.support.annotation.Nullable;
-//import android.text.TextUtils;
-//import android.util.Log;
-//
-//import com.davemorrissey.labs.subscaleview.SubsamplingScaleImageView;
-//
-//import java.io.File;
-//import java.io.FileFilter;
-//import java.io.InputStream;
-//import java.util.List;
-//import java.util.Map;
-//import java.util.concurrent.ConcurrentHashMap;
-//import java.util.concurrent.Executor;
-//import java.util.concurrent.Semaphore;
-//import java.util.concurrent.atomic.AtomicBoolean;
-//import java.util.concurrent.locks.ReadWriteLock;
-//import java.util.concurrent.locks.ReentrantReadWriteLock;
-//import java.util.regex.Pattern;
-//
-//import static android.content.Context.ACTIVITY_SERVICE;
-//
-///**
-// * <p>
-// * An implementation of {@link ImageRegionDecoder} using a pool of {@link BitmapRegionDecoder}s,
-// * to provide true parallel loading of tiles. This is only effective if parallel loading has been
-// * enabled in the view by calling {@link com.davemorrissey.labs.subscaleview.SubsamplingScaleImageView#setExecutor(Executor)}
-// * with a multi-threaded {@link Executor} instance.
-// * </p><p>
-// * One decoder is initialised when the class is initialised. This is enough to decode base layer tiles.
-// * Additional decoders are initialised when a subregion of the image is first requested, which indicates
-// * interaction with the view. Creation of additional encoders stops when {@link #allowAdditionalDecoder(int, long)}
-// * returns false. The default implementation takes into account the file size, number of CPU cores,
-// * low memory status and a hard limit of 4. Extend this class to customise this.
-// * </p><p>
-// * <b>WARNING:</b> This class is highly experimental and not proven to be stable on a wide range of
-// * devices. You are advised to test it thoroughly on all available devices, and code your app to use
-// * {@link SkiaImageRegionDecoder} on old or low powered devices you could not test.
-// * </p>
-// */
-//public class SkiaPooledImageRegionDecoder implements ImageRegionDecoder {
-//
-//    private static final String TAG = SkiaPooledImageRegionDecoder.class.getSimpleName();
-//
-//    private static boolean debug = false;
-//
-//    private DecoderPool decoderPool = new DecoderPool();
-//    private final ReadWriteLock decoderLock = new ReentrantReadWriteLock(true);
-//
-//    private static final String FILE_PREFIX = "file://";
-//    private static final String ASSET_PREFIX = FILE_PREFIX + "/android_asset/";
-//    private static final String RESOURCE_PREFIX = ContentResolver.SCHEME_ANDROID_RESOURCE + "://";
-//
-//    private final Bitmap.Config bitmapConfig;
-//
-//    private Context context;
-//    private Uri uri;
-//
-//    private long fileLength = Long.MAX_VALUE;
-//    private final Point imageDimensions = new Point(0, 0);
-//    private final AtomicBoolean lazyInited = new AtomicBoolean(false);
-//
-//    @Keep
-//    @SuppressWarnings("unused")
-//    public SkiaPooledImageRegionDecoder() {
-//        this(null);
-//    }
-//
-//    @SuppressWarnings({"WeakerAccess", "SameParameterValue"})
-//    public SkiaPooledImageRegionDecoder(@Nullable Bitmap.Config bitmapConfig) {
-//        Bitmap.Config globalBitmapConfig = SubsamplingScaleImageView.getPreferredBitmapConfig();
-//        if (bitmapConfig != null) {
-//            this.bitmapConfig = bitmapConfig;
-//        } else if (globalBitmapConfig != null) {
-//            this.bitmapConfig = globalBitmapConfig;
-//        } else {
-//            this.bitmapConfig = Bitmap.Config.RGB_565;
-//        }
-//    }
-//
-//    /**
-//     * Controls logging of debug messages. All instances are affected.
-//     * @param debug true to enable debug logging, false to disable.
-//     */
-//    @Keep
-//    @SuppressWarnings("unused")
-//    public static void setDebug(boolean debug) {
-//        SkiaPooledImageRegionDecoder.debug = debug;
-//    }
-//
-//    /**
-//     * Initialises the decoder pool. This method creates one decoder on the current thread and uses
-//     * it to decode the bounds, then spawns an independent thread to populate the pool with an
-//     * additional three decoders. The thread will abort if {@link #recycle()} is called.
-//     */
-//    @Override
-//    @NonNull
-//    public Point init(final Context context, @NonNull final Uri uri) throws Exception {
-//        this.context = context;
-//        this.uri = uri;
-//        initialiseDecoder();
-//        return this.imageDimensions;
-//    }
-//
-//    /**
-//     * Initialises extra decoders for as long as {@link #allowAdditionalDecoder(int, long)} returns
-//     * true and the pool has not been recycled.
-//     */
-//    private void lazyInit() {
-//        if (lazyInited.compareAndSet(false, true) && fileLength < Long.MAX_VALUE) {
-//            debug("Starting lazy init of additional decoders");
-//            Thread thread = new Thread() {
-//                @Override
-//                public void run() {
-//                    while (decoderPool != null && allowAdditionalDecoder(decoderPool.size(), fileLength)) {
-//                        // New decoders can be created while reading tiles but this read lock prevents
-//                        // them being initialised while the pool is being recycled.
-//                        try {
-//                            if (decoderPool != null) {
-//                                long start = System.currentTimeMillis();
-//                                debug("Starting decoder");
-//                                initialiseDecoder();
-//                                long end = System.currentTimeMillis();
-//                                debug("Started decoder, took " + (end - start) + "ms");
-//                            }
-//                        } catch (Exception e) {
-//                            // A decoder has already been successfully created so we can ignore this
-//                            debug("Failed to start decoder: " + e.getMessage());
-//                        }
-//                    }
-//                }
-//            };
-//            thread.start();
-//        }
-//    }
-//
-//    /**
-//     * Initialises a new {@link BitmapRegionDecoder} and adds it to the pool, unless the pool has
-//     * been recycled while it was created.
-//     */
-//    private void initialiseDecoder() throws Exception {
-//        String uriString = uri.toString();
-//        BitmapRegionDecoder decoder;
-//        long fileLength = Long.MAX_VALUE;
-//        if (uriString.startsWith(RESOURCE_PREFIX)) {
-//            Resources res;
-//            String packageName = uri.getAuthority();
-//            if (context.getPackageName().equals(packageName)) {
-//                res = context.getResources();
-//            } else {
-//                PackageManager pm = context.getPackageManager();
-//                res = pm.getResourcesForApplication(packageName);
-//            }
-//
-//            int id = 0;
-//            List<String> segments = uri.getPathSegments();
-//            int size = segments.size();
-//            if (size == 2 && segments.get(0).equals("drawable")) {
-//                String resName = segments.get(1);
-//                id = res.getIdentifier(resName, "drawable", packageName);
-//            } else if (size == 1 && TextUtils.isDigitsOnly(segments.get(0))) {
-//                try {
-//                    id = Integer.parseInt(segments.get(0));
-//                } catch (NumberFormatException ignored) {
-//                }
-//            }
-//            try {
-//                AssetFileDescriptor descriptor = context.getResources().openRawResourceFd(id);
-//                fileLength = descriptor.getLength();
-//            } catch (Exception e) {
-//                // Pooling disabled
-//            }
-//            decoder = BitmapRegionDecoder.newInstance(context.getResources().openRawResource(id), false);
-//        } else if (uriString.startsWith(ASSET_PREFIX)) {
-//            String assetName = uriString.substring(ASSET_PREFIX.length());
-//            try {
-//                AssetFileDescriptor descriptor = context.getAssets().openFd(assetName);
-//                fileLength = descriptor.getLength();
-//            } catch (Exception e) {
-//                // Pooling disabled
-//            }
-//            decoder = BitmapRegionDecoder.newInstance(context.getAssets().open(assetName, AssetManager.ACCESS_RANDOM), false);
-//        } else if (uriString.startsWith(FILE_PREFIX)) {
-//            decoder = BitmapRegionDecoder.newInstance(uriString.substring(FILE_PREFIX.length()), false);
-//            try {
-//                File file = new File(uriString);
-//                if (file.exists()) {
-//                    fileLength = file.length();
-//                }
-//            } catch (Exception e) {
-//                // Pooling disabled
-//            }
-//        } else {
-//            InputStream inputStream = null;
-//            try {
-//                ContentResolver contentResolver = context.getContentResolver();
-//                inputStream = contentResolver.openInputStream(uri);
-//                decoder = BitmapRegionDecoder.newInstance(inputStream, false);
-//                try {
-//                    AssetFileDescriptor descriptor = contentResolver.openAssetFileDescriptor(uri, "r");
-//                    if (descriptor != null) {
-//                        fileLength = descriptor.getLength();
-//                    }
-//                } catch (Exception e) {
-//                    // Stick with MAX_LENGTH
-//                }
-//            } finally {
-//                if (inputStream != null) {
-//                    try { inputStream.close(); } catch (Exception e) { /* Ignore */ }
-//                }
-//            }
-//        }
-//
-//        this.fileLength = fileLength;
-//        this.imageDimensions.set(decoder.getWidth(), decoder.getHeight());
-//        decoderLock.writeLock().lock();
-//        try {
-//            if (decoderPool != null) {
-//                decoderPool.add(decoder);
-//            }
-//        } finally {
-//            decoderLock.writeLock().unlock();
-//        }
-//    }
-//
-//    /**
-//     * Acquire a read lock to prevent decoding overlapping with recycling, then check the pool still
-//     * exists and acquire a decoder to load the requested region. There is no check whether the pool
-//     * currently has decoders, because it's guaranteed to have one decoder after {@link #init(Context, Uri)}
-//     * is called and be null once {@link #recycle()} is called. In practice the view can't call this
-//     * method until after {@link #init(Context, Uri)}, so there will be no blocking on an empty pool.
-//     */
-//    @Override
-//    @NonNull
-//    public Bitmap decodeRegion(@NonNull Rect sRect, int sampleSize) {
-//        debug("Decode region " + sRect + " on thread " + Thread.currentThread().getName());
-//        if (sRect.width() < imageDimensions.x || sRect.height() < imageDimensions.y) {
-//            lazyInit();
-//        }
-//        decoderLock.readLock().lock();
-//        try {
-//            if (decoderPool != null) {
-//                BitmapRegionDecoder decoder = decoderPool.acquire();
-//                try {
-//                    // Decoder can't be null or recycled in practice
-//                    if (decoder != null && !decoder.isRecycled()) {
-//                        BitmapFactory.Options options = new BitmapFactory.Options();
-//                        options.inSampleSize = sampleSize;
-//                        options.inPreferredConfig = bitmapConfig;
-//                        Bitmap bitmap = decoder.decodeRegion(sRect, options);
-//                        if (bitmap == null) {
-//                            throw new RuntimeException("Skia image decoder returned null bitmap - image format may not be supported");
-//                        }
-//                        return bitmap;
-//                    }
-//                } finally {
-//                    if (decoder != null) {
-//                        decoderPool.release(decoder);
-//                    }
-//                }
-//            }
-//            throw new IllegalStateException("Cannot decode region after decoder has been recycled");
-//        } finally {
-//            decoderLock.readLock().unlock();
-//        }
-//    }
-//
-//    /**
-//     * Holding a read lock to avoid returning true while the pool is being recycled, this returns
-//     * true if the pool has at least one decoder available.
-//     */
-//    @Override
-//    public synchronized boolean isReady() {
-//        return decoderPool != null && !decoderPool.isEmpty();
-//    }
-//
-//    /**
-//     * Wait until all read locks held by {@link #decodeRegion(Rect, int)} are released, then recycle
-//     * and destroy the pool. Elsewhere, when a read lock is acquired, we must check the pool is not null.
-//     */
-//    @Override
-//    public synchronized void recycle() {
-//        decoderLock.writeLock().lock();
-//        try {
-//            if (decoderPool != null) {
-//                decoderPool.recycle();
-//                decoderPool = null;
-//                context = null;
-//                uri = null;
-//            }
-//        } finally {
-//            decoderLock.writeLock().unlock();
-//        }
-//    }
-//
-//    /**
-//     * Called before creating a new decoder. Based on number of CPU cores, available memory, and the
-//     * size of the image file, determines whether another decoder can be created. Subclasses can
-//     * override and customise this.
-//     * @param numberOfDecoders the number of decoders that have been created so far
-//     * @param fileLength the size of the image file in bytes. Creating another decoder will use approximately this much native memory.
-//     * @return true if another decoder can be created.
-//     */
-//    @SuppressWarnings("WeakerAccess")
-//    protected boolean allowAdditionalDecoder(int numberOfDecoders, long fileLength) {
-//        if (numberOfDecoders >= 4) {
-//            debug("No additional decoders allowed, reached hard limit (4)");
-//            return false;
-//        } else if (numberOfDecoders * fileLength > 20 * 1024 * 1024) {
-//            debug("No additional encoders allowed, reached hard memory limit (20Mb)");
-//            return false;
-//        } else if (numberOfDecoders >= getNumberOfCores()) {
-//            debug("No additional encoders allowed, limited by CPU cores (" + getNumberOfCores() + ")");
-//            return false;
-//        } else if (isLowMemory()) {
-//            debug("No additional encoders allowed, memory is low");
-//            return false;
-//        }
-//        debug("Additional decoder allowed, current count is " + numberOfDecoders + ", estimated native memory " + ((fileLength * numberOfDecoders)/(1024 * 1024)) + "Mb");
-//        return true;
-//    }
-//
-//
-//    /**
-//     * A simple pool of {@link BitmapRegionDecoder} instances, all loading from the same source.
-//     */
-//    private static class DecoderPool {
-//        private final Semaphore available = new Semaphore(0, true);
-//        private final Map<BitmapRegionDecoder, Boolean> decoders = new ConcurrentHashMap<>();
-//
-//        /**
-//         * Returns false if there is at least one decoder in the pool.
-//         */
-//        private synchronized boolean isEmpty() {
-//            return decoders.isEmpty();
-//        }
-//
-//        /**
-//         * Returns number of encoders.
-//         */
-//        private synchronized int size() {
-//            return decoders.size();
-//        }
-//
-//        /**
-//         * Acquire a decoder. Blocks until one is available.
-//         */
-//        private BitmapRegionDecoder acquire() {
-//            available.acquireUninterruptibly();
-//            return getNextAvailable();
-//        }
-//
-//        /**
-//         * Release a decoder back to the pool.
-//         */
-//        private void release(BitmapRegionDecoder decoder) {
-//            if (markAsUnused(decoder)) {
-//                available.release();
-//            }
-//        }
-//
-//        /**
-//         * Adds a newly created decoder to the pool, releasing an additional permit.
-//         */
-//        private synchronized void add(BitmapRegionDecoder decoder) {
-//            decoders.put(decoder, false);
-//            available.release();
-//        }
-//
-//        /**
-//         * While there are decoders in the map, wait until each is available before acquiring,
-//         * recycling and removing it. After this is called, any call to {@link #acquire()} will
-//         * block forever, so this call should happen within a write lock, and all calls to
-//         * {@link #acquire()} should be made within a read lock so they cannot end up blocking on
-//         * the semaphore when it has no permits.
-//         */
-//        private synchronized void recycle() {
-//            while (!decoders.isEmpty()) {
-//                BitmapRegionDecoder decoder = acquire();
-//                decoder.recycle();
-//                decoders.remove(decoder);
-//            }
-//        }
-//
-//        private synchronized BitmapRegionDecoder getNextAvailable() {
-//            for (Map.Entry<BitmapRegionDecoder, Boolean> entry : decoders.entrySet()) {
-//                if (!entry.getValue()) {
-//                    entry.setValue(true);
-//                    return entry.getKey();
-//                }
-//            }
-//            return null;
-//        }
-//
-//        private synchronized boolean markAsUnused(BitmapRegionDecoder decoder) {
-//            for (Map.Entry<BitmapRegionDecoder, Boolean> entry : decoders.entrySet()) {
-//                if (decoder == entry.getKey()) {
-//                    if (entry.getValue()) {
-//                        entry.setValue(false);
-//                        return true;
-//                    } else {
-//                        return false;
-//                    }
-//                }
-//            }
-//            return false;
-//        }
-//
-//    }
-//
-//    private int getNumberOfCores() {
-//        if (Build.VERSION.SDK_INT >= 17) {
-//            return Runtime.getRuntime().availableProcessors();
-//        } else {
-//            return getNumCoresOldPhones();
-//        }
-//    }
-//
-//    /**
-//     * Gets the number of cores available in this device, across all processors.
-//     * Requires: Ability to peruse the filesystem at "/sys/devices/system/cpu"
-//     * @return The number of cores, or 1 if failed to get result
-//     */
-//    private int getNumCoresOldPhones() {
-//        class CpuFilter implements FileFilter {
-//            @Override
-//            public boolean accept(File pathname) {
-//                return Pattern.matches("cpu[0-9]+", pathname.getName());
-//            }
-//        }
-//        try {
-//            File dir = new File("/sys/devices/system/cpu/");
-//            File[] files = dir.listFiles(new CpuFilter());
-//            return files.length;
-//        } catch(Exception e) {
-//            return 1;
-//        }
-//    }
-//
-//    private boolean isLowMemory() {
-//        ActivityManager activityManager = (ActivityManager)context.getSystemService(ACTIVITY_SERVICE);
-//        if (activityManager != null) {
-//            ActivityManager.MemoryInfo memoryInfo = new ActivityManager.MemoryInfo();
-//            activityManager.getMemoryInfo(memoryInfo);
-//            return memoryInfo.lowMemory;
-//        } else {
-//            return true;
-//        }
-//    }
-//
-//    private void debug(String message) {
-//        if (debug) {
-//            Log.d(TAG, message);
-//        }
-//    }
-//
-//}
-=======
 package com.davemorrissey.labs.subscaleview.decoder;
 
 import android.app.ActivityManager;
@@ -947,5 +471,4 @@
         }
     }
 
-}
->>>>>>> 173e421f
+}