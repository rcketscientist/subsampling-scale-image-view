<<<<<<< HEAD
//package com.davemorrissey.labs.subscaleview.decoder;
//
//import android.content.ContentResolver;
//import android.content.Context;
//import android.content.pm.PackageManager;
//import android.content.res.Resources;
//import android.graphics.Bitmap;
//import android.graphics.BitmapFactory;
//import android.net.Uri;
//import android.support.annotation.Keep;
//import android.support.annotation.NonNull;
//import android.support.annotation.Nullable;
//import android.text.TextUtils;
//
//import com.davemorrissey.labs.subscaleview.SubsamplingScaleImageView;
//
//import java.io.InputStream;
//import java.util.List;
//
///**
// * Default implementation of {@link com.davemorrissey.labs.subscaleview.decoder.ImageDecoder}
// * using Android's {@link android.graphics.BitmapFactory}, based on the Skia library. This
// * works well in most circumstances and has reasonable performance, however it has some problems
// * with grayscale, indexed and CMYK images.
// */
//public class SkiaImageDecoder implements ImageDecoder {
//
//    private static final String FILE_PREFIX = "file://";
//    private static final String ASSET_PREFIX = FILE_PREFIX + "/android_asset/";
//    private static final String RESOURCE_PREFIX = ContentResolver.SCHEME_ANDROID_RESOURCE + "://";
//
//    private final Bitmap.Config bitmapConfig;
//
//    @Keep
//    @SuppressWarnings("unused")
//    public SkiaImageDecoder() {
//        this(null);
//    }
//
//    @SuppressWarnings({"WeakerAccess", "SameParameterValue"})
//    public SkiaImageDecoder(@Nullable Bitmap.Config bitmapConfig) {
//        Bitmap.Config globalBitmapConfig = SubsamplingScaleImageView.getPreferredBitmapConfig();
//        if (bitmapConfig != null) {
//            this.bitmapConfig = bitmapConfig;
//        } else if (globalBitmapConfig != null) {
//            this.bitmapConfig = globalBitmapConfig;
//        } else {
//            this.bitmapConfig = Bitmap.Config.RGB_565;
//        }
//    }
//
//    @Override
//    @NonNull
//    public Bitmap decode(Context context, @NonNull Uri uri) throws Exception {
//        String uriString = uri.toString();
//        BitmapFactory.Options options = new BitmapFactory.Options();
//        Bitmap bitmap;
//        options.inPreferredConfig = bitmapConfig;
//        if (uriString.startsWith(RESOURCE_PREFIX)) {
//            Resources res;
//            String packageName = uri.getAuthority();
//            if (context.getPackageName().equals(packageName)) {
//                res = context.getResources();
//            } else {
//                PackageManager pm = context.getPackageManager();
//                res = pm.getResourcesForApplication(packageName);
//            }
//
//            int id = 0;
//            List<String> segments = uri.getPathSegments();
//            int size = segments.size();
//            if (size == 2 && segments.get(0).equals("drawable")) {
//                String resName = segments.get(1);
//                id = res.getIdentifier(resName, "drawable", packageName);
//            } else if (size == 1 && TextUtils.isDigitsOnly(segments.get(0))) {
//                try {
//                    id = Integer.parseInt(segments.get(0));
//                } catch (NumberFormatException ignored) {
//                }
//            }
//
//            bitmap = BitmapFactory.decodeResource(context.getResources(), id, options);
//        } else if (uriString.startsWith(ASSET_PREFIX)) {
//            String assetName = uriString.substring(ASSET_PREFIX.length());
//            bitmap = BitmapFactory.decodeStream(context.getAssets().open(assetName), null, options);
//        } else if (uriString.startsWith(FILE_PREFIX)) {
//            bitmap = BitmapFactory.decodeFile(uriString.substring(FILE_PREFIX.length()), options);
//        } else {
//            InputStream inputStream = null;
//            try {
//                ContentResolver contentResolver = context.getContentResolver();
//                inputStream = contentResolver.openInputStream(uri);
//                bitmap = BitmapFactory.decodeStream(inputStream, null, options);
//            } finally {
//                if (inputStream != null) {
//                    try { inputStream.close(); } catch (Exception e) { /* Ignore */ }
//                }
//            }
//        }
//        if (bitmap == null) {
//            throw new RuntimeException("Skia image region decoder returned null bitmap - image format may not be supported");
//        }
//        return bitmap;
//    }
//}
=======
package com.davemorrissey.labs.subscaleview.decoder;

import android.content.ContentResolver;
import android.content.Context;
import android.content.pm.PackageManager;
import android.content.res.Resources;
import android.graphics.Bitmap;
import android.graphics.BitmapFactory;
import android.net.Uri;
import androidx.annotation.Keep;
import androidx.annotation.NonNull;
import androidx.annotation.Nullable;
import android.text.TextUtils;

import com.davemorrissey.labs.subscaleview.SubsamplingScaleImageView;

import java.io.InputStream;
import java.util.List;

/**
 * Default implementation of {@link com.davemorrissey.labs.subscaleview.decoder.ImageDecoder}
 * using Android's {@link android.graphics.BitmapFactory}, based on the Skia library. This
 * works well in most circumstances and has reasonable performance, however it has some problems
 * with grayscale, indexed and CMYK images.
 */
public class SkiaImageDecoder implements ImageDecoder {

    private static final String FILE_PREFIX = "file://";
    private static final String ASSET_PREFIX = FILE_PREFIX + "/android_asset/";
    private static final String RESOURCE_PREFIX = ContentResolver.SCHEME_ANDROID_RESOURCE + "://";

    private final Bitmap.Config bitmapConfig;

    @Keep
    @SuppressWarnings("unused")
    public SkiaImageDecoder() {
        this(null);
    }

    @SuppressWarnings({"WeakerAccess", "SameParameterValue"})
    public SkiaImageDecoder(@Nullable Bitmap.Config bitmapConfig) {
        Bitmap.Config globalBitmapConfig = SubsamplingScaleImageView.getPreferredBitmapConfig();
        if (bitmapConfig != null) {
            this.bitmapConfig = bitmapConfig;
        } else if (globalBitmapConfig != null) {
            this.bitmapConfig = globalBitmapConfig;
        } else {
            this.bitmapConfig = Bitmap.Config.RGB_565;
        }
    }

    @Override
    @NonNull
    public Bitmap decode(Context context, @NonNull Uri uri) throws Exception {
        String uriString = uri.toString();
        BitmapFactory.Options options = new BitmapFactory.Options();
        Bitmap bitmap;
        options.inPreferredConfig = bitmapConfig;
        if (uriString.startsWith(RESOURCE_PREFIX)) {
            Resources res;
            String packageName = uri.getAuthority();
            if (context.getPackageName().equals(packageName)) {
                res = context.getResources();
            } else {
                PackageManager pm = context.getPackageManager();
                res = pm.getResourcesForApplication(packageName);
            }

            int id = 0;
            List<String> segments = uri.getPathSegments();
            int size = segments.size();
            if (size == 2 && segments.get(0).equals("drawable")) {
                String resName = segments.get(1);
                id = res.getIdentifier(resName, "drawable", packageName);
            } else if (size == 1 && TextUtils.isDigitsOnly(segments.get(0))) {
                try {
                    id = Integer.parseInt(segments.get(0));
                } catch (NumberFormatException ignored) {
                }
            }

            bitmap = BitmapFactory.decodeResource(context.getResources(), id, options);
        } else if (uriString.startsWith(ASSET_PREFIX)) {
            String assetName = uriString.substring(ASSET_PREFIX.length());
            bitmap = BitmapFactory.decodeStream(context.getAssets().open(assetName), null, options);
        } else if (uriString.startsWith(FILE_PREFIX)) {
            bitmap = BitmapFactory.decodeFile(uriString.substring(FILE_PREFIX.length()), options);
        } else {
            InputStream inputStream = null;
            try {
                ContentResolver contentResolver = context.getContentResolver();
                inputStream = contentResolver.openInputStream(uri);
                bitmap = BitmapFactory.decodeStream(inputStream, null, options);
            } finally {
                if (inputStream != null) {
                    try { inputStream.close(); } catch (Exception e) { /* Ignore */ }
                }
            }
        }
        if (bitmap == null) {
            throw new RuntimeException("Skia image region decoder returned null bitmap - image format may not be supported");
        }
        return bitmap;
    }
}
>>>>>>> 173e421f
<|MERGE_RESOLUTION|>--- conflicted
+++ resolved
@@ -1,110 +1,3 @@
-<<<<<<< HEAD
-//package com.davemorrissey.labs.subscaleview.decoder;
-//
-//import android.content.ContentResolver;
-//import android.content.Context;
-//import android.content.pm.PackageManager;
-//import android.content.res.Resources;
-//import android.graphics.Bitmap;
-//import android.graphics.BitmapFactory;
-//import android.net.Uri;
-//import android.support.annotation.Keep;
-//import android.support.annotation.NonNull;
-//import android.support.annotation.Nullable;
-//import android.text.TextUtils;
-//
-//import com.davemorrissey.labs.subscaleview.SubsamplingScaleImageView;
-//
-//import java.io.InputStream;
-//import java.util.List;
-//
-///**
-// * Default implementation of {@link com.davemorrissey.labs.subscaleview.decoder.ImageDecoder}
-// * using Android's {@link android.graphics.BitmapFactory}, based on the Skia library. This
-// * works well in most circumstances and has reasonable performance, however it has some problems
-// * with grayscale, indexed and CMYK images.
-// */
-//public class SkiaImageDecoder implements ImageDecoder {
-//
-//    private static final String FILE_PREFIX = "file://";
-//    private static final String ASSET_PREFIX = FILE_PREFIX + "/android_asset/";
-//    private static final String RESOURCE_PREFIX = ContentResolver.SCHEME_ANDROID_RESOURCE + "://";
-//
-//    private final Bitmap.Config bitmapConfig;
-//
-//    @Keep
-//    @SuppressWarnings("unused")
-//    public SkiaImageDecoder() {
-//        this(null);
-//    }
-//
-//    @SuppressWarnings({"WeakerAccess", "SameParameterValue"})
-//    public SkiaImageDecoder(@Nullable Bitmap.Config bitmapConfig) {
-//        Bitmap.Config globalBitmapConfig = SubsamplingScaleImageView.getPreferredBitmapConfig();
-//        if (bitmapConfig != null) {
-//            this.bitmapConfig = bitmapConfig;
-//        } else if (globalBitmapConfig != null) {
-//            this.bitmapConfig = globalBitmapConfig;
-//        } else {
-//            this.bitmapConfig = Bitmap.Config.RGB_565;
-//        }
-//    }
-//
-//    @Override
-//    @NonNull
-//    public Bitmap decode(Context context, @NonNull Uri uri) throws Exception {
-//        String uriString = uri.toString();
-//        BitmapFactory.Options options = new BitmapFactory.Options();
-//        Bitmap bitmap;
-//        options.inPreferredConfig = bitmapConfig;
-//        if (uriString.startsWith(RESOURCE_PREFIX)) {
-//            Resources res;
-//            String packageName = uri.getAuthority();
-//            if (context.getPackageName().equals(packageName)) {
-//                res = context.getResources();
-//            } else {
-//                PackageManager pm = context.getPackageManager();
-//                res = pm.getResourcesForApplication(packageName);
-//            }
-//
-//            int id = 0;
-//            List<String> segments = uri.getPathSegments();
-//            int size = segments.size();
-//            if (size == 2 && segments.get(0).equals("drawable")) {
-//                String resName = segments.get(1);
-//                id = res.getIdentifier(resName, "drawable", packageName);
-//            } else if (size == 1 && TextUtils.isDigitsOnly(segments.get(0))) {
-//                try {
-//                    id = Integer.parseInt(segments.get(0));
-//                } catch (NumberFormatException ignored) {
-//                }
-//            }
-//
-//            bitmap = BitmapFactory.decodeResource(context.getResources(), id, options);
-//        } else if (uriString.startsWith(ASSET_PREFIX)) {
-//            String assetName = uriString.substring(ASSET_PREFIX.length());
-//            bitmap = BitmapFactory.decodeStream(context.getAssets().open(assetName), null, options);
-//        } else if (uriString.startsWith(FILE_PREFIX)) {
-//            bitmap = BitmapFactory.decodeFile(uriString.substring(FILE_PREFIX.length()), options);
-//        } else {
-//            InputStream inputStream = null;
-//            try {
-//                ContentResolver contentResolver = context.getContentResolver();
-//                inputStream = contentResolver.openInputStream(uri);
-//                bitmap = BitmapFactory.decodeStream(inputStream, null, options);
-//            } finally {
-//                if (inputStream != null) {
-//                    try { inputStream.close(); } catch (Exception e) { /* Ignore */ }
-//                }
-//            }
-//        }
-//        if (bitmap == null) {
-//            throw new RuntimeException("Skia image region decoder returned null bitmap - image format may not be supported");
-//        }
-//        return bitmap;
-//    }
-//}
-=======
 package com.davemorrissey.labs.subscaleview.decoder;
 
 import android.content.ContentResolver;
@@ -209,5 +102,4 @@
         }
         return bitmap;
     }
-}
->>>>>>> 173e421f
+}