--- conflicted
+++ resolved
@@ -1,13 +1,8 @@
 package com.davemorrissey.labs.subscaleview.decoder;
 
-<<<<<<< HEAD
-=======
 import androidx.annotation.NonNull;
 
->>>>>>> 173e421f
 import java.lang.reflect.InvocationTargetException;
-
-import androidx.annotation.NonNull;
 
 /**
  * Interface for {@link ImageDecoder} and {@link ImageRegionDecoder} factories.
@@ -23,7 +18,6 @@
      * @throws NoSuchMethodException if the factory class cannot be instantiated.
      * @throws InvocationTargetException if the factory class cannot be instantiated.
      */
-    @NonNull
-    T make() throws IllegalAccessException, InstantiationException, NoSuchMethodException, InvocationTargetException;
+    @NonNull T make() throws IllegalAccessException, InstantiationException, NoSuchMethodException, InvocationTargetException;
 
 }