--- conflicted
+++ resolved
@@ -2,9 +2,4 @@
 <manifest xmlns:android="http://schemas.android.com/apk/res/android"
           package="com.davemorrissey.labs.subscaleview"
           android:versionCode="1"
-<<<<<<< HEAD
-          android:versionName="1.0">
-</manifest>
-=======
-          android:versionName="1.0"></manifest>
->>>>>>> 173e421f
+          android:versionName="1.0"></manifest>